# -*- coding: utf-8 -*-

# Constants from britney.py
#
# Assuming constants are copyrightable, then they are:
# Copyright (C) 2001-2008 Anthony Towns <ajt@debian.org>
#                         Andreas Barth <aba@debian.org>
#                         Fabio Tranchitella <kobold@debian.org>
# Copyright (C) 2010-2012 Adam D. Barratt <adsb@debian.org>

# This program is free software; you can redistribute it and/or modify
# it under the terms of the GNU General Public License as published by
# the Free Software Foundation; either version 2 of the License, or
# (at your option) any later version.

# This program is distributed in the hope that it will be useful,
# but WITHOUT ANY WARRANTY; without even the implied warranty of
# MERCHANTABILITY or FITNESS FOR A PARTICULAR PURPOSE.  See the
# GNU General Public License for more details.

# source package
VERSION = 0
SECTION = 1
BINARIES = 2
MAINTAINER = 3
FAKESRC = 4

# binary package
SOURCE = 2
SOURCEVER = 3
ARCHITECTURE = 4
MULTIARCH = 5
<<<<<<< HEAD
# PREDEPENDS = 6 - No longer used by the python code
#  - The C-code needs it for alignment reasons and still check it
#    but ignore it if it is None (so keep it None).
DEPENDS = 7
CONFLICTS = 8
PROVIDES = 9
RDEPENDS = 10
RCONFLICTS = 11
=======
DEPENDS = 6
CONFLICTS = 7
PROVIDES = 8
RDEPENDS = 9
RCONFLICTS = 10
>>>>>>> 8bbdf65d
<|MERGE_RESOLUTION|>--- conflicted
+++ resolved
@@ -30,19 +30,8 @@
 SOURCEVER = 3
 ARCHITECTURE = 4
 MULTIARCH = 5
-<<<<<<< HEAD
-# PREDEPENDS = 6 - No longer used by the python code
-#  - The C-code needs it for alignment reasons and still check it
-#    but ignore it if it is None (so keep it None).
-DEPENDS = 7
-CONFLICTS = 8
-PROVIDES = 9
-RDEPENDS = 10
-RCONFLICTS = 11
-=======
 DEPENDS = 6
 CONFLICTS = 7
 PROVIDES = 8
 RDEPENDS = 9
-RCONFLICTS = 10
->>>>>>> 8bbdf65d
+RCONFLICTS = 10