--- conflicted
+++ resolved
@@ -6,35 +6,20 @@
 PARTIAL_UNSTABLE  = yes
 
 # Output
-<<<<<<< HEAD
 NONINST_STATUS    = data/%(SERIES)/non-installable-status
 EXCUSES_OUTPUT    = output/%(SERIES)/excuses.html
+EXCUSES_YAML_OUTPUT = output/%(SERIES)/excuses.yaml
 UPGRADE_OUTPUT    = output/%(SERIES)/output.txt
 HEIDI_OUTPUT      = output/%(SERIES)/HeidiResult
-DELTA_OUTPUT      = output/%(SERIES)/Delta
 
 # List of release architectures
 ARCHITECTURES     = amd64 arm64 armhf i386 powerpc ppc64el
-=======
-NONINST_STATUS    = /srv/release.debian.org/britney/var/data-b2/non-installable-status
-EXCUSES_OUTPUT    = /srv/release.debian.org/britney/var/data-b2/output/excuses.html
-EXCUSES_YAML_OUTPUT = /srv/release.debian.org/britney/var/data-b2/output/excuses.yaml
-UPGRADE_OUTPUT    = /srv/release.debian.org/britney/var/data-b2/output/output.txt
-HEIDI_OUTPUT      = /srv/release.debian.org/britney/var/data-b2/output/HeidiResult
-
-# List of release architectures
-ARCHITECTURES     = i386 amd64 armel mips mipsel powerpc kfreebsd-i386 kfreebsd-amd64 armhf s390x
->>>>>>> 614ab74e
 
 # if you're not in this list, arch: all packages are allowed to break on you
 NOBREAKALL_ARCHES = amd64
 
 # if you're in this list, your packages may not stay in sync with the source
-<<<<<<< HEAD
 OUTOFSYNC_ARCHES  = 
-=======
-FUCKED_ARCHES     = 
->>>>>>> 614ab74e
 
 # if you're in this list, your uninstallability count may increase
 BREAK_ARCHES      = 
@@ -51,7 +36,6 @@
 DEFAULT_URGENCY   = medium
 
 # hint permissions
-<<<<<<< HEAD
 HINTS_CJWATSON    = ALL
 HINTS_ADCONRAD    = ALL
 HINTS_KITTERMAN   = ALL
@@ -68,23 +52,6 @@
 HINTS_UBUNTU-TOUCH/LOOL         = block unblock
 HINTS_UBUNTU-TOUCH/MATHIEU-TL   = block unblock
 HINTS_UBUNTU-TOUCH/OGRA         = block unblock
-=======
-HINTS_ABA         = ALL
-HINTS_PKERN       = STANDARD force
-HINTS_ADSB        = STANDARD force force-hint
-HINTS_MEHDI       = STANDARD
-HINTS_JCRISTAU    = STANDARD force force-hint
-HINTS_FAW         = STANDARD
-HINTS_NTHYKIER    = STANDARD
-HINTS_KIBI        = STANDARD
-HINTS_JMW         = STANDARD
-HINTS_IVODD       = STANDARD
-HINTS_POCHU       = STANDARD 
-HINTS_FREEZE      = block block-all block-udeb
-HINTS_FREEZE-EXCEPTION = unblock unblock-udeb
-HINTS_SATBRITNEY  = easy
-HINTS_AUTO-REMOVALS = remove
->>>>>>> 614ab74e
 
 # support for old libraries in testing (smooth update)
 # use ALL to enable smooth updates for all the sections
