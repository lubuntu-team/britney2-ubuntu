# Configuration file for britney

# Paths for control files
TESTING           = /srv/ftp.debian.org/testing/data/testing
TPU               = /srv/ftp.debian.org/testing/data/testing-proposed-updates
UNSTABLE          = /srv/ftp.debian.org/testing/data/unstable

# Output
NONINST_STATUS    = /srv/ftp.debian.org/testing/data/non-installable-status
EXCUSES_OUTPUT    = /srv/ftp.debian.org/testing/output/excuses.html
UPGRADE_OUTPUT    = /srv/ftp.debian.org/testing/output/output.txt
HEIDI_OUTPUT      = /srv/ftp.debian.org/testing/output/HeidiResult

# List of release architectures
ARCHITECTURES     = i386 sparc alpha powerpc arm armel hppa ia64 mips mipsel s390 amd64 kfreebsd-i386 kfreebsd-amd64

# if you're not in this list, arch: all packages are allowed to break on you
NOBREAKALL_ARCHES = i386

# if you're in this list, your packages may not stay in sync with the source
FUCKED_ARCHES     = kfreebsd-i386 kfreebsd-amd64 

# if you're in this list, your uninstallability count may increase
BREAK_ARCHES      = kfreebsd-i386 kfreebsd-amd64

# if you're in this list, you are a new architecture
NEW_ARCHES        = kfreebsd-i386 kfreebsd-amd64

# priorities and delays
MINDAYS_LOW       = 10
MINDAYS_MEDIUM    = 5
MINDAYS_HIGH      = 2
MINDAYS_CRITICAL  = 0
MINDAYS_EMERGENCY = 0
DEFAULT_URGENCY   = low

# approvers
APPROVERS         = ajt security-team ftpmaster vorlon

# hint permissions
HINTS_VORLON      = ALL
HINTS_ABA         = ALL
HINTS_HE          = ALL
HINTS_LUK         = ALL
HINTS_ADEODATO    = ALL
HINTS_ZOBEL       = STANDARD force
HINTS_PKERN       = STANDARD force
HINTS_MADCODER    = STANDARD
HINTS_NEILM       = STANDARD
<<<<<<< HEAD
HINTS_FREEZE      = block block-all block-udeb
HINTS_FTPTEAM     = block
=======
HINTS_ADSB        = easy hint remove block unblock approve 
HINTS_FAW         = easy hint remove block unblock approve 
HINTS_JURIJ       = easy hint remove block unblock approve 
HINTS_FREEZE      = block block-all
>>>>>>> eb1bf1db

# support for old libraries in testing (smooth update)
# use ALL to enable smooth updates for all the sections
SMOOTH_UPDATES    = libs oldlibs<|MERGE_RESOLUTION|>--- conflicted
+++ resolved
@@ -47,15 +47,10 @@
 HINTS_PKERN       = STANDARD force
 HINTS_MADCODER    = STANDARD
 HINTS_NEILM       = STANDARD
-<<<<<<< HEAD
 HINTS_FREEZE      = block block-all block-udeb
-HINTS_FTPTEAM     = block
-=======
 HINTS_ADSB        = easy hint remove block unblock approve 
 HINTS_FAW         = easy hint remove block unblock approve 
 HINTS_JURIJ       = easy hint remove block unblock approve 
-HINTS_FREEZE      = block block-all
->>>>>>> eb1bf1db
 
 # support for old libraries in testing (smooth update)
 # use ALL to enable smooth updates for all the sections
