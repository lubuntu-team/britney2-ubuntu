#!/usr/bin/python2.7 -u
# -*- coding: utf-8 -*-

# Copyright (C) 2001-2008 Anthony Towns <ajt@debian.org>
#                         Andreas Barth <aba@debian.org>
#                         Fabio Tranchitella <kobold@debian.org>
# Copyright (C) 2010-2013 Adam D. Barratt <adsb@debian.org>

# This program is free software; you can redistribute it and/or modify
# it under the terms of the GNU General Public License as published by
# the Free Software Foundation; either version 2 of the License, or
# (at your option) any later version.

# This program is distributed in the hope that it will be useful,
# but WITHOUT ANY WARRANTY; without even the implied warranty of
# MERCHANTABILITY or FITNESS FOR A PARTICULAR PURPOSE.  See the
# GNU General Public License for more details.

"""
= Introdution =

This is the Debian testing updater script, also known as "Britney".

Packages are usually installed into the `testing' distribution after
they have undergone some degree of testing in unstable. The goal of
this software is to do this task in a smart way, allowing testing
to always be fully installable and close to being a release candidate.

Britney's source code is split between two different but related tasks:
the first one is the generation of the update excuses, while the
second tries to update testing with the valid candidates; first 
each package alone, then larger and even larger sets of packages
together. Each try is accepted if testing is not more uninstallable
after the update than before.

= Data Loading =

In order to analyze the entire Debian distribution, Britney needs to
load in memory the whole archive: this means more than 10.000 packages
for twelve architectures, as well as the dependency interconnections
between them. For this reason, the memory requirements for running this
software are quite high and at least 1 gigabyte of RAM should be available.

Britney loads the source packages from the `Sources' file and the binary
packages from the `Packages_${arch}' files, where ${arch} is substituted
with the supported architectures. While loading the data, the software
analyzes the dependencies and builds a directed weighted graph in memory
with all the interconnections between the packages (see Britney.read_sources
and Britney.read_binaries).

Other than source and binary packages, Britney loads the following data:

  * BugsV, which contains the list of release-critical bugs for a given
    version of a source or binary package (see Britney.read_bugs).

  * Dates, which contains the date of the upload of a given version 
    of a source package (see Britney.read_dates).

  * Urgencies, which contains the urgency of the upload of a given
    version of a source package (see Britney.read_urgencies).

  * Hints, which contains lists of commands which modify the standard behaviour
    of Britney (see Britney.read_hints).

  * Blocks, which contains user-supplied blocks read from Launchpad bugs
    (see Britney.read_blocks).

For a more detailed explanation about the format of these files, please read
the documentation of the related methods. The exact meaning of them will be
instead explained in the chapter "Excuses Generation".

= Excuses =

An excuse is a detailed explanation of why a package can or cannot
be updated in the testing distribution from a newer package in 
another distribution (like for example unstable). The main purpose
of the excuses is to be written in an HTML file which will be 
published over HTTP. The maintainers will be able to parse it manually
or automatically to find the explanation of why their packages have
been updated or not.

== Excuses generation ==

These are the steps (with references to method names) that Britney
does for the generation of the update excuses.

 * If a source package is available in testing but it is not
   present in unstable and no binary packages in unstable are
   built from it, then it is marked for removal.

 * Every source package in unstable and testing-proposed-updates,
   if already present in testing, is checked for binary-NMUs, new
   or dropped binary packages in all the supported architectures
   (see Britney.should_upgrade_srcarch). The steps to detect if an
   upgrade is needed are:

    1. If there is a `remove' hint for the source package, the package
       is ignored: it will be removed and not updated.

    2. For every binary package built from the new source, it checks
       for unsatisfied dependencies, new binary packages and updated
       binary packages (binNMU), excluding the architecture-independent
       ones, and packages not built from the same source.

    3. For every binary package built from the old source, it checks
       if it is still built from the new source; if this is not true
       and the package is not architecture-independent, the script
       removes it from testing.

    4. Finally, if there is something worth doing (eg. a new or updated
       binary package) and nothing wrong it marks the source package
       as "Valid candidate", or "Not considered" if there is something
       wrong which prevented the update.

 * Every source package in unstable and testing-proposed-updates is
   checked for upgrade (see Britney.should_upgrade_src). The steps
   to detect if an upgrade is needed are:

    1. If the source package in testing is more recent the new one
       is ignored.

    2. If the source package doesn't exist (is fake), which means that
       a binary package refers to it but it is not present in the
       `Sources' file, the new one is ignored.

    3. If the package doesn't exist in testing, the urgency of the
       upload is ignored and set to the default (actually `low').

    4. If there is a `remove' hint for the source package, the package
       is ignored: it will be removed and not updated.

    5. If there is a `block' hint for the source package without an
       `unblock` hint or a `block-all source`, the package is ignored.

    6. If there is a `block-udeb' hint for the source package, it will
       have the same effect as `block', but may only be cancelled by
       a subsequent `unblock-udeb' hint.

    7. If the suite is unstable, the update can go ahead only if the
       upload happened more than the minimum days specified by the
       urgency of the upload; if this is not true, the package is
       ignored as `too-young'. Note that the urgency is sticky, meaning
       that the highest urgency uploaded since the previous testing
       transition is taken into account.

    8. If the suite is unstable, all the architecture-dependent binary
       packages and the architecture-independent ones for the `nobreakall'
       architectures have to be built from the source we are considering.
       If this is not true, then these are called `out-of-date'
       architectures and the package is ignored.

    9. The source package must have at least one binary package, otherwise
       it is ignored.

   10. If the suite is unstable, the new source package must have no
       release critical bugs which do not also apply to the testing
       one. If this is not true, the package is ignored as `buggy'.

   11. If there is a `force' hint for the source package, then it is
       updated even if it is marked as ignored from the previous steps.

   12. If the suite is {testing-,}proposed-updates, the source package can
       be updated only if there is an explicit approval for it.  Unless
       a `force' hint exists, the new package must also be available
       on all of the architectures for which it has binary packages in
       testing.

   13. If the package will be ignored, mark it as "Valid candidate",
       otherwise mark it as "Not considered".

 * The list of `remove' hints is processed: if the requested source
   package is not already being updated or removed and the version
   actually in testing is the same specified with the `remove' hint,
   it is marked for removal.

 * The excuses are sorted by the number of days from the last upload
   (days-old) and by name.

 * A list of unconsidered excuses (for which the package is not upgraded)
   is built. Using this list, all of the excuses depending on them are
   marked as invalid "impossible dependencies".

 * The excuses are written in an HTML file.
"""

import os
import sys
import string
import time
import optparse
import urllib

import apt_pkg

from functools import reduce, partial
from itertools import chain, ifilter, product
from operator import attrgetter

if __name__ == '__main__':
    # Check if there is a python-search dir for this version of
    # python.  If so, use the britney module for that.
    mdir = os.path.dirname(sys.argv[0])
    if sys.version_info[0] == 3:
        python_dir = "python3"
    else:
        python_dir = "python2.%d" % (sys.version_info[1])
    idir = os.path.join(mdir, python_dir)
    if os.path.isdir(idir):
        print "N: Loading from %s" % python_dir
        # Insert in front (else current dir is before it, which makes
        # it useless).
        sys.path.insert(0, idir)

from installability.builder import InstallabilityTesterBuilder
from excuse import Excuse
from migrationitem import MigrationItem
from hints import HintCollection
from britney_util import (old_libraries_format, same_source, undo_changes,
                          register_reverses, compute_reverse_tree,
                          read_nuninst, write_nuninst, write_heidi,
                          eval_uninst, newly_uninst, make_migrationitem)
from consts import (VERSION, SECTION, BINARIES, MAINTAINER, FAKESRC,
                   SOURCE, SOURCEVER, ARCHITECTURE, DEPENDS, CONFLICTS,
                   PROVIDES, RDEPENDS, RCONFLICTS, MULTIARCH, ESSENTIAL)
from autopkgtest import AutoPackageTest, ADT_PASS, ADT_EXCUSES_LABELS

__author__ = 'Fabio Tranchitella and the Debian Release Team'
__version__ = '2.0'

def ensuredir(directory):
    if not os.path.isdir(directory):
        os.makedirs(directory)

class Britney(object):
    """Britney, the Debian testing updater script
    
    This is the script that updates the testing distribution. It is executed
    each day after the installation of the updated packages. It generates the 
    `Packages' files for the testing distribution, but it does so in an
    intelligent manner; it tries to avoid any inconsistency and to use only
    non-buggy packages.

    For more documentation on this script, please read the Developers Reference.
    """

    HINTS_HELPERS = ("easy", "hint", "remove", "block", "block-udeb", "unblock", "unblock-udeb", "approve")
    HINTS_STANDARD = ("urgent", "age-days") + HINTS_HELPERS
    HINTS_ALL = ("force", "force-hint", "force-badtest", "force-skiptest", "block-all") + HINTS_STANDARD

    def __init__(self):
        """Class constructor

        This method initializes and populates the data lists, which contain all
        the information needed by the other methods of the class.
        """
        self.date_now = int(time.time())

        # parse the command line arguments
        self.__parse_arguments()
        MigrationItem.set_architectures(self.options.architectures)

        # initialize the apt_pkg back-end
        apt_pkg.init()
        self.sources = {}
        self.binaries = {}
        try:
            self.hints = self.read_hints(self.options.hintsdir)
        except AttributeError:
            self.hints = self.read_hints(self.options.unstable)

        if self.options.nuninst_cache:
            self.__log("Not building the list of non-installable packages, as requested", type="I")
            if self.options.print_uninst:
                print '* summary'
                print '\n'.join(map(lambda x: '%4d %s' % (len(nuninst[x]), x), self.options.architectures))
                return

        # read the source and binary packages for the involved distributions
        # if this takes a very long time, try increasing SIZEOFHASHMAP in
        # lib/dpkg.c and rebuilding
        if 'testing' not in self.sources:
            self.sources['testing'] = self.read_sources(self.options.testing)
        self.sources['unstable'] = self.read_sources(self.options.unstable)
        if hasattr(self.options, 'partial_unstable'):
            self.merge_sources('testing', 'unstable')
        if hasattr(self.options, 'tpu'):
            self.sources['tpu'] = self.read_sources(self.options.tpu)
        else:
            self.sources['tpu'] = {}

        if hasattr(self.options, 'pu'):
            self.sources['pu'] = self.read_sources(self.options.pu)
        else:
            self.sources['pu'] = {}

        if 'testing' not in self.binaries:
            self.binaries['testing'] = {}
        self.binaries['unstable'] = {}
        self.binaries['tpu'] = {}
        self.binaries['pu'] = {}

        for arch in self.options.architectures:
            if arch not in self.binaries['testing']:
                self.binaries['testing'][arch] = self.read_binaries(self.options.testing, "testing", arch)
            self.binaries['unstable'][arch] = self.read_binaries(self.options.unstable, "unstable", arch)
            if hasattr(self.options, 'partial_unstable'):
                self.merge_binaries('testing', 'unstable', arch)
            if hasattr(self.options, 'tpu'):
                self.binaries['tpu'][arch] = self.read_binaries(self.options.tpu, "tpu", arch)
            else:
                # _build_installability_tester relies it being
                # properly initialised, so insert two empty dicts
                # here.
                self.binaries['tpu'][arch] = ({}, {})
            if hasattr(self.options, 'pu'):
                self.binaries['pu'][arch] = self.read_binaries(self.options.pu, "pu", arch)
            else:
                # _build_installability_tester relies it being
                # properly initialised, so insert two empty dicts
                # here.
                self.binaries['pu'][arch] = ({}, {})
        self._build_installability_tester(self.options.architectures)

        if not self.options.nuninst_cache:
            self.__log("Building the list of non-installable packages for the full archive", type="I")
            nuninst = {}
            self._inst_tester.compute_testing_installability()
            for arch in self.options.architectures:
                self.__log("> Checking for non-installable packages for architecture %s" % arch, type="I")
                result = self.get_nuninst(arch, build=True)
                nuninst.update(result)
                self.__log("> Found %d non-installable packages" % len(nuninst[arch]), type="I")
                if self.options.print_uninst:
                    self.nuninst_arch_report(nuninst, arch)

            if self.options.print_uninst:
                print '* summary'
                print '\n'.join(map(lambda x: '%4d %s' % (len(nuninst[x]), x), self.options.architectures))
                return
            else:
                write_nuninst(self.options.noninst_status, nuninst)

        # read the release-critical bug summaries for testing and unstable
        self.bugs = {'unstable': self.read_bugs(self.options.unstable),
                     'testing': self.read_bugs(self.options.testing),}
        self.normalize_bugs()

        # read additional data
        self.dates = self.read_dates(self.options.testing)
        self.urgencies = self.read_urgencies(self.options.testing)
<<<<<<< HEAD
        self.hints = self.read_hints(self.options.unstable)
        self.blocks = self.read_blocks(self.options.unstable)
=======
>>>>>>> 24d0dd7d
        self.excuses = []
        self.dependencies = {}

    def __parse_arguments(self):
        """Parse the command line arguments

        This method parses and initializes the command line arguments.
        While doing so, it preprocesses some of the options to be converted
        in a suitable form for the other methods of the class.
        """
        # initialize the parser
        parser = optparse.OptionParser(version="%prog")
        parser.add_option("-v", "", action="count", dest="verbose", help="enable verbose output")
        parser.add_option("-c", "--config", action="store", dest="config", default="/etc/britney.conf",
                               help="path for the configuration file")
        parser.add_option("", "--architectures", action="store", dest="architectures", default=None,
                               help="override architectures from configuration file")
        parser.add_option("", "--actions", action="store", dest="actions", default=None,
                               help="override the list of actions to be performed")
        parser.add_option("", "--hints", action="store", dest="hints", default=None,
                               help="additional hints, separated by semicolons")
        parser.add_option("", "--hint-tester", action="store_true", dest="hint_tester", default=None,
                               help="provide a command line interface to test hints")
        parser.add_option("", "--dry-run", action="store_true", dest="dry_run", default=False,
                               help="disable all outputs to the testing directory")
        parser.add_option("", "--control-files", action="store_true", dest="control_files", default=False,
                               help="enable control files generation")
        parser.add_option("", "--nuninst-cache", action="store_true", dest="nuninst_cache", default=False,
                               help="do not build the non-installability status, use the cache from file")
        parser.add_option("", "--print-uninst", action="store_true", dest="print_uninst", default=False,
                               help="just print a summary of uninstallable packages")
        parser.add_option("", "--distribution", action="store", dest="distribution", default="ubuntu",
                               help="set distribution name")
        parser.add_option("", "--series", action="store", dest="series", default=None,
                               help="set distribution series name")
        (self.options, self.args) = parser.parse_args()
        
        # integrity checks
        if self.options.nuninst_cache and self.options.print_uninst:
            self.__log("nuninst_cache and print_uninst are mutually exclusive!", type="E")
            sys.exit(1)
        # if the configuration file exists, than read it and set the additional options
        elif not os.path.isfile(self.options.config):
            self.__log("Unable to read the configuration file (%s), exiting!" % self.options.config, type="E")
            sys.exit(1)

        # minimum days for unstable-testing transition and the list of hints
        # are handled as an ad-hoc case
        self.MINDAYS = {}
        self.HINTS = {'command-line': self.HINTS_ALL}
        for k, v in [map(string.strip,r.split('=', 1)) for r in file(self.options.config) if '=' in r and not r.strip().startswith('#')]:
            if self.options.series is not None:
                v = v.replace("%(SERIES)", self.options.series)
            if k.startswith("MINDAYS_"):
                self.MINDAYS[k.split("_")[1].lower()] = int(v)
            elif k.startswith("HINTS_"):
                self.HINTS[k.split("_")[1].lower()] = \
                    reduce(lambda x,y: x+y, [hasattr(self, "HINTS_" + i) and getattr(self, "HINTS_" + i) or (i,) for i in v.split()])
            elif not hasattr(self.options, k.lower()) or \
                 not getattr(self.options, k.lower()):
                setattr(self.options, k.lower(), v)

        # Sort the architecture list
        allarches = sorted(self.options.architectures.split())
        arches = [x for x in allarches if x in self.options.nobreakall_arches.split()]
        arches += [x for x in allarches if x not in arches and x not in self.options.outofsync_arches.split()]
        arches += [x for x in allarches if x not in arches and x not in self.options.break_arches.split()]
        arches += [x for x in allarches if x not in arches and x not in self.options.new_arches.split()]
        arches += [x for x in allarches if x not in arches]
        self.options.architectures = map(intern, arches)
        self.options.smooth_updates = self.options.smooth_updates.split()

    def __log(self, msg, type="I"):
        """Print info messages according to verbosity level
        
        An easy-and-simple log method which prints messages to the standard
        output. The type parameter controls the urgency of the message, and
        can be equal to `I' for `Information', `W' for `Warning' and `E' for
        `Error'. Warnings and errors are always printed, and information is
        printed only if verbose logging is enabled.
        """
        if self.options.verbose or type in ("E", "W"):
            print "%s: [%s] - %s" % (type, time.asctime(), msg)

    def _build_installability_tester(self, archs):
        """Create the installability tester"""

        solvers = self.get_dependency_solvers
        binaries = self.binaries
        builder = InstallabilityTesterBuilder()

        for (dist, arch) in product(binaries, archs):
            testing = (dist == 'testing')
            for pkgname in binaries[dist][arch][0]:
                pkgdata = binaries[dist][arch][0][pkgname]
                version = pkgdata[VERSION]
                t = (pkgname, version, arch)
                essential = pkgdata[ESSENTIAL]
                if not builder.add_binary(t, essential=essential,
                                          in_testing=testing):
                    continue

                depends = []
                conflicts = []

                # We do not differ between depends and pre-depends
                if pkgdata[DEPENDS]:
                    depends.extend(apt_pkg.parse_depends(pkgdata[DEPENDS], False))
                if pkgdata[CONFLICTS]:
                    conflicts = apt_pkg.parse_depends(pkgdata[CONFLICTS], False)

                with builder.relation_builder(t) as relations:

                    for (al, dep) in [(depends, True), \
                                      (conflicts, False)]:
                        for block in al:
                            sat = set()
                            for dep_dist in binaries:
                                (_, pkgs) = solvers(block, arch, dep_dist)
                                for p in pkgs:
                                    # version and arch is already interned, but solvers use
                                    # the package name extracted from the field and is therefore
                                    # not interned.
                                    pdata = binaries[dep_dist][arch][0][p]
                                    pt = (intern(p), pdata[VERSION], arch)
                                    if dep:
                                        sat.add(pt)
                                    elif t != pt:
                                        # if t satisfies its own
                                        # conflicts relation, then it
                                        # is using §7.6.2
                                        relations.add_breaks(pt)
                            if dep:
                                relations.add_dependency_clause(sat)

        self._inst_tester = builder.build()


    # Data reading/writing methods
    # ----------------------------

    def read_sources(self, basedir, intern=intern):
        """Read the list of source packages from the specified directory
        
        The source packages are read from the `Sources' file within the
        directory specified as `basedir' parameter. Considering the
        large amount of memory needed, not all the fields are loaded
        in memory. The available fields are Version, Maintainer and Section.

        The method returns a list where every item represents a source
        package as a dictionary.
        """
        sources = {}
        filename = os.path.join(basedir, "Sources")
        self.__log("Loading source packages from %s" % filename)

        Packages = apt_pkg.TagFile(open(filename))
        get_field = Packages.section.get
        step = Packages.step

        while step():
            if get_field('Extra-Source-Only', 'no') == 'yes':
                # Ignore sources only referenced by Built-Using
                continue
            pkg = get_field('Package')
            ver = get_field('Version')
            # There may be multiple versions of the source package
            # (in unstable) if some architectures have out-of-date
            # binaries.  We only ever consider the source with the
            # largest version for migration.
            if pkg in sources and apt_pkg.version_compare(sources[pkg][0], ver) > 0:
                continue
            sources[intern(pkg)] = [intern(ver),
                            intern(get_field('Section')),
                            [],
                            get_field('Maintainer'),
                            False,
                           ]
        return sources

    def read_binaries(self, basedir, distribution, arch, intern=intern):
        """Read the list of binary packages from the specified directory
        
        The binary packages are read from the `Packages_${arch}' files
        within the directory specified as `basedir' parameter, replacing
        ${arch} with the value of the arch parameter. Considering the
        large amount of memory needed, not all the fields are loaded
        in memory. The available fields are Version, Source, Multi-Arch,
        Depends, Conflicts, Provides and Architecture.
        
        After reading the packages, reverse dependencies are computed
        and saved in the `rdepends' keys, and the `Provides' field is
        used to populate the virtual packages list.

        The dependencies are parsed with the apt_pkg.parse_depends method,
        and they are stored both as the format of its return value and
        text.

        The method returns a tuple. The first element is a list where
        every item represents a binary package as a dictionary; the second
        element is a dictionary which maps virtual packages to real
        packages that provide them.
        """

        packages = {}
        provides = {}
        sources = self.sources

        filename = os.path.join(basedir, "Packages_%s" % arch)
        self.__log("Loading binary packages from %s" % filename)

        Packages = apt_pkg.TagFile(open(filename))
        get_field = Packages.section.get
        step = Packages.step

        while step():
            pkg = get_field('Package')
            version = get_field('Version')

            # There may be multiple versions of any arch:all packages
            # (in unstable) if some architectures have out-of-date
            # binaries.  We only ever consider the package with the
            # largest version for migration.
            if pkg in packages and apt_pkg.version_compare(packages[pkg][0], version) > 0:
                continue
            pkg = intern(pkg)
            version = intern(version)

            # Merge Pre-Depends with Depends and Conflicts with
            # Breaks. Britney is not interested in the "finer
            # semantical differences" of these fields anyway.
            pdeps = get_field('Pre-Depends')
            deps = get_field('Depends')
            if deps and pdeps:
                deps = pdeps + ', ' + deps
            elif pdeps:
                deps = pdeps

            ess = False
            if get_field('Essential', 'no') == 'yes':
                ess = True

            final_conflicts_list = []
            conflicts = get_field('Conflicts')
            if conflicts:
                final_conflicts_list.append(conflicts)
            breaks = get_field('Breaks')
            if breaks:
                final_conflicts_list.append(breaks)
            dpkg = [version,
                    intern(get_field('Section')),
                    pkg,
                    version,
                    intern(get_field('Architecture')),
                    get_field('Multi-Arch'),
                    deps,
                    ', '.join(final_conflicts_list) or None,
                    get_field('Provides'),
                    [],
                    [],
                    ess,
                   ]

            # retrieve the name and the version of the source package
            source = get_field('Source')
            if source:
                dpkg[SOURCE] = intern(source.split(" ")[0])
                if "(" in source:
                    dpkg[SOURCEVER] = intern(source[source.find("(")+1:source.find(")")])

            pkgarch = "%s/%s" % (pkg,arch)
            # if the source package is available in the distribution, then register this binary package
            if dpkg[SOURCE] in sources[distribution]:
                # There may be multiple versions of any arch:all packages
                # (in unstable) if some architectures have out-of-date
                # binaries.  We only want to include the package in the
                # source -> binary mapping once. It doesn't matter which
                # of the versions we include as only the package name and
                # architecture are recorded.
                if pkgarch not in sources[distribution][dpkg[SOURCE]][BINARIES]:
                    sources[distribution][dpkg[SOURCE]][BINARIES].append(pkgarch)
            # if the source package doesn't exist, create a fake one
            else:
                sources[distribution][dpkg[SOURCE]] = [dpkg[SOURCEVER], 'faux', [pkgarch], None, True]

            # register virtual packages and real packages that provide them
            if dpkg[PROVIDES]:
                parts = map(string.strip, dpkg[PROVIDES].split(","))
                for p in parts:
                    if p not in provides:
                        provides[p] = []
                    provides[p].append(pkg)
                dpkg[PROVIDES] = parts
            else: dpkg[PROVIDES] = []

            # add the resulting dictionary to the package list
            packages[pkg] = dpkg

        # loop again on the list of packages to register reverse dependencies and conflicts
        register_reverses(packages, provides, check_doubles=False)

        # return a tuple with the list of real and virtual packages
        return (packages, provides)

    def merge_sources(self, source, target):
        """Merge sources from `source' into partial suite `target'."""
        source_sources = self.sources[source]
        target_sources = self.sources[target]
        for pkg, value in source_sources.items():
            if pkg in target_sources:
                continue
            target_sources[pkg] = list(value)
            target_sources[pkg][BINARIES] = list(
                target_sources[pkg][BINARIES])

    def merge_binaries(self, source, target, arch):
        """Merge `arch' binaries from `source' into partial suite `target'."""
        source_sources = self.sources[source]
        source_binaries, _ = self.binaries[source][arch]
        target_sources = self.sources[target]
        target_binaries, target_provides = self.binaries[target][arch]
        oodsrcs = set()
        for pkg, value in source_binaries.items():
            if pkg in target_binaries:
                continue

            # Don't merge binaries rendered stale by new sources in target
            # that have built on this architecture.
            if value[SOURCE] not in oodsrcs:
                source_version = source_sources[value[SOURCE]][VERSION]
                target_version = target_sources[value[SOURCE]][VERSION]
                if source_version != target_version:
                    current_arch = value[ARCHITECTURE]
                    built = False
                    for b in target_sources[value[SOURCE]][BINARIES]:
                        binpkg, binarch = b.split('/')
                        if binarch == arch:
                            target_value = target_binaries[binpkg]
                            if current_arch in (
                                target_value[ARCHITECTURE], "all"):
                                built = True
                                break
                    if built:
                        continue
                oodsrcs.add(value[SOURCE])

            if pkg in target_binaries:
                for p in target_binaries[pkg][PROVIDES]:
                    target_provides[p].remove(pkg)
                    if not target_provides[p]:
                        del target_provides[p]

            target_binaries[pkg] = value

            pkg_arch = pkg + "/" + arch
            if pkg_arch not in target_sources[value[SOURCE]][BINARIES]:
                target_sources[value[SOURCE]][BINARIES].append(pkg_arch)

            for p in value[PROVIDES]:
                if p not in target_provides:
                    target_provides[p] = []
                target_provides[p].append(pkg)

        for pkg, value in target_binaries.items():
            value[RDEPENDS] = []
            value[RCONFLICTS] = []
        register_reverses(
            target_binaries, target_provides, check_doubles=False)

    def read_bugs(self, basedir):
        """Read the release critial bug summary from the specified directory
        
        The RC bug summaries are read from the `BugsV' file within the
        directory specified in the `basedir' parameter. The file contains
        rows with the format:

        <package-name> <bug number>[,<bug number>...]

        The method returns a dictionary where the key is the binary package
        name and the value is the list of open RC bugs for it.
        """
        bugs = {}
        filename = os.path.join(basedir, "BugsV")
        self.__log("Loading RC bugs data from %s" % filename)
        try:
            for line in open(filename):
                l = line.split()
                if len(l) != 2:
                    self.__log("Malformed line found in line %s" % (line),
                               type='W')
                    continue
                pkg = l[0]
                bugs.setdefault(pkg, [])
                bugs[pkg] += l[1].split(",")
        except IOError:
            self.__log("%s missing; skipping bug-based processing" % filename)
        return bugs

    def __maxver(self, pkg, dist):
        """Return the maximum version for a given package name
        
        This method returns None if the specified source package
        is not available in the `dist' distribution. If the package
        exists, then it returns the maximum version between the
        source package and its binary packages.
        """
        maxver = None
        if pkg in self.sources[dist]:
            maxver = self.sources[dist][pkg][VERSION]
        for arch in self.options.architectures:
            if pkg not in self.binaries[dist][arch][0]: continue
            pkgv = self.binaries[dist][arch][0][pkg][VERSION]
            if maxver == None or apt_pkg.version_compare(pkgv, maxver) > 0:
                maxver = pkgv
        return maxver

    def normalize_bugs(self):
        """Normalize the release critical bug summaries for testing and unstable
        
        The method doesn't return any value: it directly modifies the
        object attribute `bugs'.
        """
        # loop on all the package names from testing and unstable bug summaries
        for pkg in set(chain(self.bugs['testing'], self.bugs['unstable'])):

            # make sure that the key is present in both dictionaries
            if pkg not in self.bugs['testing']:
                self.bugs['testing'][pkg] = []
            elif pkg not in self.bugs['unstable']:
                self.bugs['unstable'][pkg] = []

            if pkg.startswith("src:"):
                pkg = pkg[4:]

            # retrieve the maximum version of the package in testing:
            maxvert = self.__maxver(pkg, 'testing')

            # if the package is not available in testing, then reset
            # the list of RC bugs
            if maxvert == None:
                self.bugs['testing'][pkg] = []

    def read_dates(self, basedir):
        """Read the upload date for the packages from the specified directory
        
        The upload dates are read from the `Dates' file within the directory
        specified as `basedir' parameter. The file contains rows with the
        format:

        <package-name> <version> <date-of-upload>

        The dates are expressed as the number of seconds from the Unix epoch
        (1970-01-01 00:00:00 UTC).

        The method returns a dictionary where the key is the binary package
        name and the value is a tuple with two items, the version and the date.
        """
        dates = {}
        filename = os.path.join(basedir, "Dates")
        self.__log("Loading upload data from %s" % filename)
        try:
            for line in open(filename):
                l = line.split()
                if len(l) != 3: continue
                try:
                    dates[l[0]] = (l[1], int(l[2]))
                except ValueError:
                    self.__log("Dates, unable to parse \"%s\"" % line, type="E")
        except IOError:
            self.__log("%s missing; initialising upload data from scratch" %
                       filename)
        return dates

    def write_dates(self, basedir, dates):
        """Write the upload date for the packages to the specified directory

        For a more detailed explanation of the format, please check the method
        read_dates.
        """
        filename = os.path.join(basedir, "Dates")
        self.__log("Writing upload data to %s" % filename)
        ensuredir(os.path.dirname(filename))
        f = open(filename, 'w')
        for pkg in sorted(dates):
            f.write("%s %s %d\n" % ((pkg,) + dates[pkg]))
        f.close()


    def read_urgencies(self, basedir):
        """Read the upload urgency of the packages from the specified directory
        
        The upload urgencies are read from the `Urgency' file within the
        directory specified as `basedir' parameter. The file contains rows
        with the format:

        <package-name> <version> <urgency>

        The method returns a dictionary where the key is the binary package
        name and the value is the greatest urgency from the versions of the
        package that are higher then the testing one.
        """

        urgencies = {}
        filename = os.path.join(basedir, "Urgency")
        self.__log("Loading upload urgencies from %s" % filename)
        try:
            for line in open(filename):
                l = line.split()
                if len(l) != 3: continue

<<<<<<< HEAD
                # read the minimum days associated with the urgencies
                urgency_old = urgencies.get(l[0], self.options.default_urgency)
                mindays_old = self.MINDAYS.get(urgency_old, self.MINDAYS[self.options.default_urgency])
                mindays_new = self.MINDAYS.get(l[2], self.MINDAYS[self.options.default_urgency])
=======
            # read the minimum days associated with the urgencies
            urgency_old = urgencies.get(l[0], None)
            mindays_old = self.MINDAYS.get(urgency_old, sys.maxint)
            mindays_new = self.MINDAYS.get(l[2], self.MINDAYS[self.options.default_urgency])
>>>>>>> 24d0dd7d

                # if the new urgency is lower (so the min days are higher), do nothing
                if mindays_old <= mindays_new:
                    continue

                # if the package exists in testing and it is more recent, do nothing
                tsrcv = self.sources['testing'].get(l[0], None)
                if tsrcv and apt_pkg.version_compare(tsrcv[VERSION], l[1]) >= 0:
                    continue

                # if the package doesn't exist in unstable or it is older, do nothing
                usrcv = self.sources['unstable'].get(l[0], None)
                if not usrcv or apt_pkg.version_compare(usrcv[VERSION], l[1]) < 0:
                    continue

                # update the urgency for the package
                urgencies[l[0]] = l[2]
        except IOError:
            self.__log("%s missing; using default for all packages" % filename)

        return urgencies

    def read_hints(self, basedir):
        """Read the hint commands from the specified directory
        
        The hint commands are read from the files contained in the `Hints'
        directory within the directory specified as `basedir' parameter. 
        The names of the files have to be the same as the authorized users
        for the hints.
        
        The file contains rows with the format:

        <command> <package-name>[/<version>]

        The method returns a dictionary where the key is the command, and
        the value is the list of affected packages.
        """
        hints = HintCollection()

        for who in self.HINTS.keys():
            if who == 'command-line':
                lines = self.options.hints and self.options.hints.split(';') or ()
            else:
                filename = os.path.join(basedir, "Hints", who)
                if not os.path.isfile(filename):
                    self.__log("Cannot read hints list from %s, no such file!" % filename, type="E")
                    continue
                self.__log("Loading hints list from %s" % filename)
                lines = open(filename)
            for line in lines:
                line = line.strip()
                if line == "": continue
                l = line.split()
                if l[0] == 'finished':
                    break
                elif l[0] not in self.HINTS[who]:
                    continue
                elif len(l) == 1:
                    # All current hints require at least one argument
                    self.__log("Malformed hint found in %s: '%s'" % (filename, line), type="W")
                elif l[0] in ["approve", "block", "block-all", "block-udeb", "unblock", "unblock-udeb", "force", "force-badtest", "force-skiptest", "urgent", "remove"]:
                    if l[0] == 'approve': l[0] = 'unblock'
                    for package in l[1:]:
                        hints.add_hint('%s %s' % (l[0], package), who)
                elif l[0] in ["age-days"]:
                    for package in l[2:]:
                        hints.add_hint('%s %s %s' % (l[0], l[1], package), who)
                else:
                    hints.add_hint(l, who)

        for x in ["block", "block-all", "block-udeb", "unblock", "unblock-udeb", "force", "force-badtest", "force-skiptest", "urgent", "remove", "age-days"]:
            z = {}
            for hint in hints[x]:
                package = hint.package
                key = (hint, hint.user)
                if package in z and z[package] != key:
                    hint2 = z[package][0]
                    if x in ['unblock', 'unblock-udeb']:
                        if apt_pkg.version_compare(hint2.version, hint.version) < 0:
                            # This hint is for a newer version, so discard the old one
                            self.__log("Overriding %s[%s] = ('%s', '%s') with ('%s', '%s')" %
                               (x, package, hint2.version, hint2.user, hint.version, hint.user), type="W")
                            hint2.set_active(False)
                        else:
                            # This hint is for an older version, so ignore it in favour of the new one
                            self.__log("Ignoring %s[%s] = ('%s', '%s'), ('%s', '%s') is higher or equal" %
                               (x, package, hint.version, hint.user, hint2.version, hint2.user), type="W")
                            hint.set_active(False)
                    else:
                        self.__log("Overriding %s[%s] = ('%s', '%s', '%s') with ('%s', '%s', '%s')" %
                           (x, package, hint2.version, hint2.user, hint2.days,
                            hint.version, hint.user, hint.days), type="W")
                        hint2.set_active(False)

                z[package] = key

        # Sanity check the hints hash
        if len(hints["block"]) == 0 and len(hints["block-udeb"]) == 0:
            self.__log("WARNING: No block hints at all, not even udeb ones!", type="W")

        return hints

    def read_blocks(self, basedir):
        """Read user-supplied blocks from the specified directory.

        The file contains rows with the format:

        <source-name> <bug> <date>

        The dates are expressed as the number of seconds from the Unix epoch
        (1970-01-01 00:00:00 UTC).

        The method returns a dictionary where the key is the source package
        name and the value is a list of (bug, date) tuples.
        """
        blocks = {}
        filename = os.path.join(basedir, "Blocks")
        self.__log("Loading user-supplied block data from %s" % filename)
        for line in open(filename):
            l = line.split()
            if len(l) != 3: continue
            try:
                blocks.setdefault(l[0], [])
                blocks[l[0]].append((l[1], int(l[2])))
            except ValueError:
                self.__log("Blocks, unable to parse \"%s\"" % line, type="E")
        return blocks


    def write_delta(self, filename):
        """Write the output delta

        This method writes the packages to be upgraded, in the form:
        <src-name> <src-version>
        or (if the source is to be removed):
        <src-name>

        The order corresponds to that shown in update_output.
        """
        self.__log("Writing delta to %s" % filename)
        ensuredir(os.path.dirname(filename))
        f = open(filename, "w")

        sources = self.sources['testing']
        for name in self.all_selected:
            if "/" in name:
                pkg_name, arch = name.split('/', 1)
                if pkg_name in sources:
                    f.write('%s %s\n' % (name, sources[pkg_name][VERSION]))
                else:
                    f.write('%s\n' % name)
            else:
                if name in sources:
                    f.write('%s %s\n' % (name, sources[name][VERSION]))
                else:
                    f.write('%s\n' % name)

        f.close()

    def write_controlfiles(self, basedir, suite):
        """Write the control files

        This method writes the control files for the binary packages of all
        the architectures and for the source packages.
        """
        sources = self.sources[suite]

        self.__log("Writing new %s control files to %s" % (suite, basedir))
        ensuredir(basedir)
        for arch in self.options.architectures:
            filename = os.path.join(basedir, 'Packages_%s' % arch)
            f = open(filename, 'w')
            binaries = self.binaries[suite][arch][0]
            for pkg in binaries:
                output = "Package: %s\n" % pkg
                for key, k in ((SECTION, 'Section'), (ARCHITECTURE, 'Architecture'), (MULTIARCH, 'Multi-Arch'), (SOURCE, 'Source'), (VERSION, 'Version'), 
                          (DEPENDS, 'Depends'), (PROVIDES, 'Provides'), (CONFLICTS, 'Conflicts'), (ESSENTIAL, 'Essential')):
                    if not binaries[pkg][key]: continue
                    if key == SOURCE:
                        if binaries[pkg][SOURCE] == pkg:
                            if binaries[pkg][SOURCEVER] != binaries[pkg][VERSION]:
                                source = binaries[pkg][SOURCE] + " (" + binaries[pkg][SOURCEVER] + ")"
                            else: continue
                        else:
                            if binaries[pkg][SOURCEVER] != binaries[pkg][VERSION]:
                                source = binaries[pkg][SOURCE] + " (" + binaries[pkg][SOURCEVER] + ")"
                            else:
                                source = binaries[pkg][SOURCE]
                        output += (k + ": " + source + "\n")
                        if sources[binaries[pkg][SOURCE]][MAINTAINER]:
                            output += ("Maintainer: " + sources[binaries[pkg][SOURCE]][MAINTAINER] + "\n")
                    elif key == PROVIDES:
                        if len(binaries[pkg][key]) > 0:
                            output += (k + ": " + ", ".join(binaries[pkg][key]) + "\n")
                    elif key == ESSENTIAL:
                        if binaries[pkg][key]:
                            output += (k + ": " + " yes\n")
                    else:
                        output += (k + ": " + binaries[pkg][key] + "\n")
                f.write(output + "\n")
            f.close()

        filename = os.path.join(basedir, 'Sources')
        f = open(filename, 'w')
        for src in sources:
            output = "Package: %s\n" % src
            for key, k in ((VERSION, 'Version'), (SECTION, 'Section'), (MAINTAINER, 'Maintainer')):
                if not sources[src][key]: continue
                output += (k + ": " + sources[src][key] + "\n")
            f.write(output + "\n")
        f.close()

    # Utility methods for package analysis
    # ------------------------------------

    def get_dependency_solvers(self, block, arch, distribution):
        """Find the packages which satisfy a dependency block

        This method returns the list of packages which satisfy a dependency
        block (as returned by apt_pkg.parse_depends) for the given architecture
        and distribution.

        It returns a tuple with two items: the first is a boolean which is
        True if the dependency is satisfied, the second is the list of the
        solving packages.
        """

        packages = []

        # local copies for better performances
        binaries = self.binaries[distribution][arch]

        # for every package, version and operation in the block
        for name, version, op in block:
            if ":" in name:
                name, archqual = name.split(":", 1)
            else:
                archqual = None

            # look for the package in unstable
            if name in binaries[0]:
                package = binaries[0][name]
                # check the versioned dependency and architecture qualifier
                # (if present)
                if (op == '' and version == '') or apt_pkg.check_dep(package[VERSION], op, version):
                    if archqual is None or (archqual == 'any' and package[MULTIARCH] == 'allowed'):
                        packages.append(name)

            # look for the package in the virtual packages list and loop on them
            for prov in binaries[1].get(name, []):
                if prov not in binaries[0]: continue
                package = binaries[0][prov]
                # A provides only satisfies:
                # - an unversioned dependency (per Policy Manual §7.5)
                # - a dependency without an architecture qualifier
                #   (per analysis of apt code)
                if op == '' and version == '' and archqual is None:
                    packages.append(prov)

        return (len(packages) > 0, packages)

    def excuse_unsat_deps(self, pkg, src, arch, suite, excuse):
        """Find unsatisfied dependencies for a binary package

        This method analyzes the dependencies of the binary package specified
        by the parameter `pkg', built from the source package `src', for the
        architecture `arch' within the suite `suite'. If the dependency can't
        be satisfied in testing and/or unstable, it updates the excuse passed
        as parameter.
        """
        # retrieve the binary package from the specified suite and arch
        binary_u = self.binaries[suite][arch][0][pkg]

        # local copies for better performance
        parse_depends = apt_pkg.parse_depends
        get_dependency_solvers = self.get_dependency_solvers

        # analyze the dependency fields (if present)
        if not binary_u[DEPENDS]:
            return True
        deps = binary_u[DEPENDS]

        all_satisfiable = True

        # for every dependency block (formed as conjunction of disjunction)
        for block, block_txt in zip(parse_depends(deps, False), deps.split(',')):
            # if the block is satisfied in testing, then skip the block
            solved, packages = get_dependency_solvers(block, arch, 'testing')
            if solved:
                for p in packages:
                    if p not in self.binaries[suite][arch][0]: continue
                    excuse.add_sane_dep(self.binaries[suite][arch][0][p][SOURCE])
                continue

            # check if the block can be satisfied in unstable, and list the solving packages
            solved, packages = get_dependency_solvers(block, arch, suite)
            packages = [self.binaries[suite][arch][0][p][SOURCE] for p in packages]

            # if the dependency can be satisfied by the same source package, skip the block:
            # obviously both binary packages will enter testing together
            if src in packages: continue

            # if no package can satisfy the dependency, add this information to the excuse
            if len(packages) == 0:
                excuse.addhtml("%s/%s unsatisfiable Depends: %s" % (pkg, arch, block_txt.strip()))
                all_satisfiable = False
                continue

            # for the solving packages, update the excuse to add the dependencies
            for p in packages:
                if arch not in self.options.break_arches.split():
                    if p in self.sources['testing'] and self.sources['testing'][p][VERSION] == self.sources[suite][p][VERSION]:
                        excuse.add_dep("%s/%s" % (p, arch), arch)
                    else:
                        excuse.add_dep(p, arch)
                else:
                    excuse.add_break_dep(p, arch)

        return all_satisfiable

    # Package analysis methods
    # ------------------------

    def should_remove_source(self, pkg):
        """Check if a source package should be removed from testing
        
        This method checks if a source package should be removed from the
        testing distribution; this happens if the source package is not
        present in the unstable distribution anymore.

        It returns True if the package can be removed, False otherwise.
        In the former case, a new excuse is appended to the object
        attribute excuses.
        """
        # if the source package is available in unstable, then do nothing
        if pkg in self.sources['unstable']:
            return False
        # otherwise, add a new excuse for its removal and return True
        src = self.sources['testing'][pkg]
        excuse = Excuse("-" + pkg)
        excuse.set_distribution(self.options.distribution)
        excuse.set_vers(src[VERSION], None)
        src[MAINTAINER] and excuse.set_maint(src[MAINTAINER].strip())
        src[SECTION] and excuse.set_section(src[SECTION].strip())

        # if the package is blocked, skip it
        for hint in self.hints.search('block', package=pkg, removal=True):
            excuse.addhtml("Not touching package, as requested by %s (contact #ubuntu-release "
                "if update is needed)" % hint.user)
            excuse.addhtml("Not considered")
            self.excuses.append(excuse)
            return False

        excuse.is_valid = True
        self.excuses.append(excuse)
        return True

    def should_upgrade_srcarch(self, src, arch, suite, same_source=same_source):
        """Check if a set of binary packages should be upgraded

        This method checks if the binary packages produced by the source
        package on the given architecture should be upgraded; this can
        happen also if the migration is a binary-NMU for the given arch.
       
        It returns False if the given packages don't need to be upgraded,
        True otherwise. In the former case, a new excuse is appended to
        the object attribute excuses.

        same_source is an optimization to avoid "load global".
        """
        # retrieve the source packages for testing and suite
        source_t = self.sources['testing'][src]
        source_u = self.sources[suite][src]

        # build the common part of the excuse, which will be filled by the code below
        ref = "%s/%s%s" % (src, arch, suite != 'unstable' and "_" + suite or "")
        excuse = Excuse(ref)
        excuse.set_distribution(self.options.distribution)
        excuse.set_vers(source_t[VERSION], source_t[VERSION])
        source_u[MAINTAINER] and excuse.set_maint(source_u[MAINTAINER].strip())
        source_u[SECTION] and excuse.set_section(source_u[SECTION].strip())
        
        # if there is a `remove' hint and the requested version is the same as the
        # version in testing, then stop here and return False
        # (as a side effect, a removal may generate such excuses for both the source
        # package and its binary packages on each architecture)
        for hint in [ x for x in self.hints.search('remove', package=src) if same_source(source_t[VERSION], x.version) ]:
            excuse.addhtml("Removal request by %s" % (hint.user))
            excuse.addhtml("Trying to remove package, not update it")
            excuse.addhtml("Not considered")
            self.excuses.append(excuse)
            return False

        # the starting point is that there is nothing wrong and nothing worth doing
        anywrongver = False
        anyworthdoing = False
        unsat_deps = False

        # for every binary package produced by this source in unstable for this architecture
        for pkg in sorted(ifilter(lambda x: x.endswith("/" + arch), source_u[BINARIES]), key=lambda x: x.split("/")[0]):
            pkg_name = pkg.split("/")[0]

            # retrieve the testing (if present) and unstable corresponding binary packages
            binary_t = pkg in source_t[BINARIES] and self.binaries['testing'][arch][0][pkg_name] or None
            if hasattr(self.options, 'partial_unstable') and binary_t is not None and binary_t[ARCHITECTURE] == 'all' and pkg_name not in self.binaries[suite][arch][0]:
                excuse.addhtml("Ignoring %s %s (from %s) as it is arch: all and not yet built in unstable" % (pkg_name, binary_t[VERSION], binary_t[SOURCEVER]))
                continue
            binary_u = self.binaries[suite][arch][0][pkg_name]

            # this is the source version for the new binary package
            pkgsv = self.binaries[suite][arch][0][pkg_name][SOURCEVER]

            # if the new binary package is architecture-independent, then skip it
            if binary_u[ARCHITECTURE] == 'all':
                excuse.addhtml("Ignoring %s %s (from %s) as it is arch: all" % (pkg_name, binary_u[VERSION], pkgsv))
                continue

            # if the new binary package is not from the same source as the testing one, then skip it
            # this implies that this binary migration is part of a source migration
            if not same_source(source_t[VERSION], pkgsv):
                if binary_t is None or binary_t[VERSION] != binary_u[VERSION]:
                    anywrongver = True
                    excuse.addhtml("From wrong source: %s %s (%s not %s)" % (pkg_name, binary_u[VERSION], pkgsv, source_t[VERSION]))
                    break

            # if the source package has been updated in unstable and this is a binary migration, skip it
            # (the binaries are now out-of-date)
            if same_source(source_t[VERSION], pkgsv) and source_t[VERSION] != source_u[VERSION]:
                anywrongver = True
                excuse.addhtml("From wrong source: %s %s (%s not %s)" % (pkg_name, binary_u[VERSION], pkgsv, source_u[VERSION]))
                break

            # find unsatisfied dependencies for the new binary package
            if not self.excuse_unsat_deps(pkg_name, src, arch, suite, excuse):
                unsat_deps = True

            # if the binary is not present in testing, then it is a new binary;
            # in this case, there is something worth doing
            if not binary_t:
                excuse.addhtml("New binary: %s (%s)" % (pkg_name, binary_u[VERSION]))
                anyworthdoing = True
                continue

            # at this point, the binary package is present in testing, so we can compare
            # the versions of the packages ...
            vcompare = apt_pkg.version_compare(binary_t[VERSION], binary_u[VERSION])

            # ... if updating would mean downgrading, then stop here: there is something wrong
            if vcompare > 0:
                anywrongver = True
                excuse.addhtml("Not downgrading: %s (%s to %s)" % (pkg_name, binary_t[VERSION], binary_u[VERSION]))
                break
            # ... if updating would mean upgrading, then there is something worth doing
            elif vcompare < 0:
                excuse.addhtml("Updated binary: %s (%s to %s)" % (pkg_name, binary_t[VERSION], binary_u[VERSION]))
                anyworthdoing = True

        # if there is nothing wrong and there is something worth doing or the source
        # package is not fake, then check what packages should be removed
        if not anywrongver and (anyworthdoing or not self.sources[suite][src][FAKESRC]):
            srcv = self.sources[suite][src][VERSION]
            ssrc = same_source(source_t[VERSION], srcv)
            # if this is a binary-only migration via *pu, we never want to try
            # removing binary packages
            if not (ssrc and suite != 'unstable'):
                # for every binary package produced by this source in testing for this architecture
                source_data = self.sources['testing'][src]
                _, smoothbins = self.find_upgraded_binaries(src,
                                                            source_data,
                                                            arch,
                                                            suite)

                for pkg in sorted(x.split("/")[0] for x in source_data[BINARIES] if x.endswith("/"+arch)):
                    # if the package is architecture-independent, then ignore it
                    tpkg_data = self.binaries['testing'][arch][0][pkg]
                    if tpkg_data[ARCHITECTURE] == 'all':
                        excuse.addhtml("Ignoring removal of %s as it is arch: all" % (pkg))
                        continue
                    # if the package is not produced by the new source package, then remove it from testing
                    if pkg not in self.binaries[suite][arch][0]:
                        excuse.addhtml("Removed binary: %s %s" % (pkg, tpkg_data[VERSION]))
                        # the removed binary is only interesting if this is a binary-only migration,
                        # as otherwise the updated source will already cause the binary packages
                        # to be updated
                        if ssrc:
                            # Special-case, if the binary is a candidate for a smooth update, we do not consider
                            # it "interesting" on its own.  This case happens quite often with smooth updatable
                            # packages, where the old binary "survives" a full run because it still has
                            # reverse dependencies.
                            name = pkg + "/" + tpkg_data[ARCHITECTURE]
                            if name not in smoothbins:
                                anyworthdoing = True

        # if there is nothing wrong and there is something worth doing, this is a valid candidate
        if not anywrongver and not unsat_deps and anyworthdoing:
            excuse.is_valid = True
            self.excuses.append(excuse)
            return True
        # else if there is something worth doing (but something wrong, too) this package won't be considered
        elif anyworthdoing:
            excuse.addhtml("Not considered")
            self.excuses.append(excuse)

        # otherwise, return False
        return False

    def should_upgrade_src(self, src, suite, same_source=same_source):
        """Check if source package should be upgraded

        This method checks if a source package should be upgraded. The analysis
        is performed for the source package specified by the `src' parameter, 
        for the distribution `suite'.
       
        It returns False if the given package doesn't need to be upgraded,
        True otherwise. In the former case, a new excuse is appended to
        the object attribute excuses.

        same_source is an opt to avoid "load global".
        """

        # retrieve the source packages for testing (if available) and suite
        source_u = self.sources[suite][src]
        if src in self.sources['testing']:
            source_t = self.sources['testing'][src]
            # if testing and unstable have the same version, then this is a candidate for binary-NMUs only
            if apt_pkg.version_compare(source_t[VERSION], source_u[VERSION]) == 0:
                return False
        else:
            source_t = None

        # build the common part of the excuse, which will be filled by the code below
        ref = "%s%s" % (src, suite != 'unstable' and "_" + suite or "")
        excuse = Excuse(ref)
        excuse.set_distribution(self.options.distribution)
        excuse.set_vers(source_t and source_t[VERSION] or None, source_u[VERSION])
        source_u[MAINTAINER] and excuse.set_maint(source_u[MAINTAINER].strip())
        source_u[SECTION] and excuse.set_section(source_u[SECTION].strip())

        # the starting point is that we will update the candidate and run autopkgtests
        update_candidate = True
        run_autopkgtest = True
        
        # if the version in unstable is older, then stop here with a warning in the excuse and return False
        if source_t and apt_pkg.version_compare(source_u[VERSION], source_t[VERSION]) < 0:
            excuse.addhtml("ALERT: %s is newer in testing (%s %s)" % (src, source_t[VERSION], source_u[VERSION]))
            self.excuses.append(excuse)
            return False

        # check if the source package really exists or if it is a fake one
        if source_u[FAKESRC]:
            excuse.addhtml("%s source package doesn't exist" % (src))
            update_candidate = False
            run_autopkgtest = False

        # retrieve the urgency for the upload, ignoring it if this is a NEW package (not present in testing)
        urgency = self.urgencies.get(src, self.options.default_urgency)
        if not source_t:
            if self.MINDAYS[urgency] < self.MINDAYS[self.options.default_urgency]:
                excuse.addhtml("Ignoring %s urgency setting for NEW package" % (urgency))
                urgency = self.options.default_urgency

        # if there is a `remove' hint and the requested version is the same as the
        # version in testing, then stop here and return False
        for item in self.hints.search('remove', package=src):
            if source_t and same_source(source_t[VERSION], item.version) or \
               same_source(source_u[VERSION], item.version):
                excuse.addhtml("Removal request by %s" % (item.user))
                excuse.addhtml("Trying to remove package, not update it")
                update_candidate = False
                run_autopkgtest = False

        # check if there is a `block' or `block-udeb' hint for this package, or a `block-all source' hint
        blocked = {}
        for hint in self.hints.search(package=src):
            if hint.type == 'block':
                blocked['block'] = hint
            if hint.type == 'block-udeb':
                blocked['block-udeb'] = hint
        for hint in self.hints.search(type='block-all', package='source'):
            blocked.setdefault('block', hint)
        if suite in ['pu', 'tpu']:
            blocked['block'] = '%s-block' % (suite)

        # if the source is blocked, then look for an `unblock' hint; the unblock request
        # is processed only if the specified version is correct. If a package is blocked
        # by `block-udeb', then `unblock-udeb' must be present to cancel it.
        for block_cmd in blocked:
            unblock_cmd = "un" + block_cmd
            unblocks = self.hints.search(unblock_cmd, package=src)

            if unblocks and unblocks[0].version is not None and same_source(unblocks[0].version, source_u[VERSION]):
                if suite == 'unstable' or block_cmd == 'block-udeb':
                    excuse.addhtml("Ignoring %s request by %s, due to %s request by %s" %
                                   (block_cmd, blocked[block_cmd].user, unblock_cmd, unblocks[0].user))
                else:
                    excuse.addhtml("Approved by %s" % (unblocks[0].user))
            else:
                if unblocks:
                    if unblocks[0].version is None:
                        excuse.addhtml("%s request by %s ignored due to missing version" %
                                       (unblock_cmd.capitalize(), unblocks[0].user))
                    else:
                        excuse.addhtml("%s request by %s ignored due to version mismatch: %s" %
                                       (unblock_cmd.capitalize(), unblocks[0].user, unblocks[0].version))
                if suite == 'unstable' or block_cmd == 'block-udeb':
                    excuse.addhtml("Not touching package due to %s request by %s (contact #ubuntu-release if update is needed)" %
                                   (block_cmd, blocked[block_cmd].user))
                else:
                    excuse.addhtml("NEEDS APPROVAL BY RM")
                update_candidate = False

        if src in self.blocks:
            for user_block in self.blocks[src]:
                excuse.addhtml("Not touching package as requested in <a href=\"https://launchpad.net/bugs/%s\">bug %s</a> on %s" %
                               (user_block[0], user_block[0], time.asctime(time.gmtime(user_block[1]))))
                update_candidate = False

        # if the suite is unstable, then we have to check the urgency and the minimum days of
        # permanence in unstable before updating testing; if the source package is too young,
        # the check fails and we set update_candidate to False to block the update; consider
        # the age-days hint, if specified for the package
        if suite == 'unstable':
            if src not in self.dates:
                self.dates[src] = (source_u[VERSION], self.date_now)
            elif not same_source(self.dates[src][0], source_u[VERSION]):
                self.dates[src] = (source_u[VERSION], self.date_now)

            days_old = (self.date_now - self.dates[src][1]) / 60 / 60 / 24
            min_days = self.MINDAYS[urgency]

            for age_days_hint in [ x for x in self.hints.search('age-days', package=src) if \
               same_source(source_u[VERSION], x.version) ]:
                excuse.addhtml("Overriding age needed from %d days to %d by %s" % (min_days,
                    int(age_days_hint.days), age_days_hint.user))
                min_days = int(age_days_hint.days)

            excuse.setdaysold(days_old, min_days)
            if days_old < min_days:
                urgent_hints = [ x for x in self.hints.search('urgent', package=src) if \
                   same_source(source_u[VERSION], x.version) ]
                if urgent_hints:
                    excuse.addhtml("Too young, but urgency pushed by %s" % (urgent_hints[0].user))
                else:
                    update_candidate = False
                    run_autopkgtest = False

        if suite in ['pu', 'tpu']:
            # o-o-d(ish) checks for (t-)p-u
            for arch in self.options.architectures:
                if src not in self.sources["testing"]:
                    continue
                    
                # if the package in testing has no binaries on this
                # architecture, it can't be out-of-date
                if not any(x for x in self.sources["testing"][src][BINARIES]
                           if x.endswith("/"+arch) and self.binaries["testing"][arch][0][x.split("/")[0]][ARCHITECTURE] != 'all'):
                    continue
                    
                # if the (t-)p-u package has produced any binaries on
                # this architecture then we assume it's ok. this allows for
                # uploads to (t-)p-u which intentionally drop binary
                # packages
                if any(x for x in self.binaries[suite][arch][0].values() \
                          if x[SOURCE] == src and x[SOURCEVER] == source_u[VERSION] and \
                             x[ARCHITECTURE] != 'all'):
                    continue

                if suite == 'tpu':
                    base = 'testing'
                else:
                    base = 'stable'
                text = "Not yet built on <a href=\"https://launchpad.net/%s/+source/%s/%s\" target=\"_blank\">%s</a> (relative to testing)" % (self.options.distribution, urllib.quote(src.split("/")[0]), urllib.quote(source_u[VERSION]), arch)

                if arch in self.options.outofsync_arches.split():
                    text = text + " (but %s isn't keeping up, so never mind)" % (arch)
                else:
                    update_candidate = False
                    if arch in self.options.adt_arches.split():
                        run_autopkgtest = False

                excuse.addhtml(text)

        # at this point, we check the status of the builds on all the supported architectures
        # to catch the out-of-date ones
        pkgs = {src: ["source"]}
        built_anywhere = False
        for arch in self.options.architectures:
            oodbins = {}
            # for every binary package produced by this source in the suite for this architecture
            for pkg in sorted(x.split("/")[0] for x in self.sources[suite][src][BINARIES] if x.endswith("/"+arch)):
                if pkg not in pkgs: pkgs[pkg] = []
                pkgs[pkg].append(arch)

                # retrieve the binary package and its source version
                binary_u = self.binaries[suite][arch][0][pkg]
                pkgsv = binary_u[SOURCEVER]

                # if it wasn't built by the same source, it is out-of-date
                if not same_source(source_u[VERSION], pkgsv):
                    if pkgsv not in oodbins:
                        oodbins[pkgsv] = []
                    oodbins[pkgsv].append(pkg)
                    continue
                built_anywhere = True

                # if the package is architecture-dependent or the current arch is `nobreakall'
                # find unsatisfied dependencies for the binary package
                if binary_u[ARCHITECTURE] != 'all' or arch in self.options.nobreakall_arches.split():
                    if not self.excuse_unsat_deps(pkg, src, arch, suite, excuse):
                        update_candidate = False
                        if arch in self.options.adt_arches.split():
                            run_autopkgtest = False

            # if there are out-of-date packages, warn about them in the excuse and set update_candidate
            # to False to block the update; if the architecture where the package is out-of-date is
            # in the `outofsync_arches' list, then do not block the update
            if oodbins:
                oodtxt = ""
                for v in oodbins.keys():
                    if oodtxt: oodtxt = oodtxt + "; "
                    maybe_nbs = ""
                    if not source_t or same_source(source_t[VERSION], v):
                        maxver = None
                        for pkg in sorted(x.split("/")[0] for x in source_u[BINARIES] if x.endswith("/"+arch)):
                            pkgv = self.binaries[suite][arch][0][pkg][VERSION]
                            if maxver is None or apt_pkg.version_compare(pkgv, maxver) > 0:
                                maxver = pkgv
                        if maxver is not None and apt_pkg.version_compare(maxver, v) > 0:
                            maybe_nbs = "; NBS?"
                    oodtxt = oodtxt + "%s (from <a href=\"https://launchpad.net/%s/+source/" \
                        "%s/%s\" target=\"_blank\">%s</a>%s)" % \
                        (", ".join(sorted(oodbins[v])), self.options.distribution, urllib.quote(src.split("/")[0]), urllib.quote(v), v, maybe_nbs)
                text = "out of date on <a href=\"https://launchpad.net/%s/+source/" \
                    "%s/%s\" target=\"_blank\">%s</a>: %s" % \
                    (self.options.distribution, urllib.quote(src.split("/")[0]), urllib.quote(source_u[VERSION]), arch, oodtxt)

                if arch in self.options.outofsync_arches.split():
                    text = text + " (but %s isn't keeping up, so nevermind)" % (arch)
                else:
                    update_candidate = False
                    if arch in self.options.adt_arches.split():
                        run_autopkgtest = False

                excuse.addhtml(text)

        # if the source package has no binaries, set update_candidate to False to block the update
        if len(self.sources[suite][src][BINARIES]) == 0:
            excuse.addhtml("%s has no binaries on any arch" % src)
            update_candidate = False
            run_autopkgtest = False
        elif not built_anywhere:
            excuse.addhtml("%s has no up-to-date binaries on any arch" % src)
            update_candidate = False
            run_autopkgtest = False

        # if the suite is unstable, then we have to check the release-critical bug lists before
        # updating testing; if the unstable package has RC bugs that do not apply to the testing
        # one, the check fails and we set update_candidate to False to block the update
        if suite == 'unstable':
            for pkg in pkgs:
                bugs_t = []
                bugs_u = []
                if pkg in self.bugs['testing']:
                    bugs_t.extend(self.bugs['testing'][pkg])
                if pkg in self.bugs['unstable']:
                    bugs_u.extend(self.bugs['unstable'][pkg])
                if 'source' in pkgs[pkg]:
                    spkg = "src:%s" % (pkg)
                    if spkg in self.bugs['testing']:
                        bugs_t.extend(self.bugs['testing'][spkg])
                    if spkg in self.bugs['unstable']:
                        bugs_u.extend(self.bugs['unstable'][spkg])
 
                new_bugs = sorted(set(bugs_u).difference(bugs_t))
                old_bugs = sorted(set(bugs_t).difference(bugs_u))

                if len(new_bugs) > 0:
                    excuse.addhtml("%s (%s) <a href=\"http://bugs.debian.org/cgi-bin/pkgreport.cgi?" \
                        "which=pkg&data=%s&sev-inc=critical&sev-inc=grave&sev-inc=serious\" " \
                        "target=\"_blank\">has new bugs</a>!" % (pkg, ", ".join(pkgs[pkg]), urllib.quote(pkg)))
                    excuse.addhtml("Updating %s introduces new bugs: %s" % (pkg, ", ".join(
                        ["<a href=\"http://bugs.debian.org/%s\">#%s</a>" % (urllib.quote(a), a) for a in new_bugs])))
                    update_candidate = False
                    run_autopkgtest = False

                if len(old_bugs) > 0:
                    excuse.addhtml("Updating %s fixes old bugs: %s" % (pkg, ", ".join(
                        ["<a href=\"http://bugs.debian.org/%s\">#%s</a>" % (urllib.quote(a), a) for a in old_bugs])))
                if len(old_bugs) > len(new_bugs) and len(new_bugs) > 0:
                    excuse.addhtml("%s introduces new bugs, so still ignored (even "
                        "though it fixes more than it introduces, whine at debian-release)" % pkg)

        # check if there is a `force' hint for this package, which allows it to go in even if it is not updateable
        forces = [ x for x in self.hints.search('force', package=src) if same_source(source_u[VERSION], x.version) ]
        if forces:
            excuse.dontinvalidate = True
        if not update_candidate and forces:
            excuse.addhtml("Should ignore, but forced by %s" % (forces[0].user))
            update_candidate = True
            run_autopkgtest = True

        # if the package can be updated, it is a valid candidate
        if update_candidate:
            excuse.is_valid = True
        # else it won't be considered
        else:
            excuse.addhtml("Not considered")
        excuse.run_autopkgtest = run_autopkgtest

        self.excuses.append(excuse)
        return update_candidate

    def reversed_exc_deps(self):
        """Reverse the excuses dependencies

        This method returns a dictionary where the keys are the package names
        and the values are the excuse names which depend on it.
        """
        res = {}
        for exc in self.excuses:
            for d in exc.deps:
                if d not in res: res[d] = []
                res[d].append(exc.name)
        return res

    def invalidate_excuses(self, valid, invalid):
        """Invalidate impossible excuses

        This method invalidates the impossible excuses, which depend
        on invalid excuses. The two parameters contains the list of
        `valid' and `invalid' excuses.
        """
        # build a lookup-by-name map
        exclookup = {}
        for e in self.excuses:
            exclookup[e.name] = e

        # build the reverse dependencies
        revdeps = self.reversed_exc_deps()

        # loop on the invalid excuses
        i = 0
        while i < len(invalid):
            # if there is no reverse dependency, skip the item
            if invalid[i] not in revdeps:
                i += 1
                continue
            # if the dependency can be satisfied by a testing-proposed-updates excuse, skip the item
            if (invalid[i] + "_tpu") in valid:
                i += 1
                continue
            # loop on the reverse dependencies
            for x in revdeps[invalid[i]]:
                # if the item is valid and it is marked as `dontinvalidate', skip the item
                if x in valid and exclookup[x].dontinvalidate:
                    continue

                # otherwise, invalidate the dependency and mark as invalidated and
                # remove the depending excuses
                exclookup[x].invalidate_dep(invalid[i])
                if x in valid:
                    p = valid.index(x)
                    invalid.append(valid.pop(p))
                    exclookup[x].addhtml("Invalidated by dependency")
                    exclookup[x].addhtml("Not considered")
                    exclookup[x].is_valid = False
            i = i + 1
 
    def write_excuses(self, same_source=same_source):
        """Produce and write the update excuses

        This method handles the update excuses generation: the packages are
        looked at to determine whether they are valid candidates. For the details
        of this procedure, please refer to the module docstring.

        same_source is an opt to avoid "load global".
        """

        self.__log("Update Excuses generation started", type="I")

        # list of local methods and variables (for better performance)
        sources = self.sources
        architectures = self.options.architectures
        should_remove_source = self.should_remove_source
        should_upgrade_srcarch = self.should_upgrade_srcarch
        should_upgrade_src = self.should_upgrade_src

        # this list will contain the packages which are valid candidates;
        # if a package is going to be removed, it will have a "-" prefix
        upgrade_me = []

        self.excuses = []

        # for every source package in testing, check if it should be removed
        for pkg in sources['testing']:
            if should_remove_source(pkg):
                upgrade_me.append("-" + pkg)

        # for every source package in unstable check if it should be upgraded
        for pkg in sources['unstable']:
            if sources['unstable'][pkg][FAKESRC]: continue
            # if the source package is already present in testing,
            # check if it should be upgraded for every binary package
            if pkg in sources['testing'] and not sources['testing'][pkg][FAKESRC]:
                for arch in architectures:
                    if should_upgrade_srcarch(pkg, arch, 'unstable'):
                        upgrade_me.append("%s/%s" % (pkg, arch))

            # check if the source package should be upgraded
            if should_upgrade_src(pkg, 'unstable'):
                upgrade_me.append(pkg)

        # for every source package in *-proposed-updates, check if it should be upgraded
        for suite in ['pu', 'tpu']:
            for pkg in sources[suite]:
                # if the source package is already present in testing,
                # check if it should be upgraded for every binary package
                if pkg in sources['testing']:
                    for arch in architectures:
                        if should_upgrade_srcarch(pkg, arch, suite):
                            upgrade_me.append("%s/%s_%s" % (pkg, arch, suite))

                # check if the source package should be upgraded
                if should_upgrade_src(pkg, suite):
                    upgrade_me.append("%s_%s" % (pkg, suite))

        # process the `remove' hints, if the given package is not yet in upgrade_me
        for item in self.hints['remove']:
            src = item.package
            if src in upgrade_me: continue
            if ("-"+src) in upgrade_me: continue
            if src not in sources['testing']: continue

            # check if the version specified in the hint is the same as the considered package
            tsrcv = sources['testing'][src][VERSION]
            if not same_source(tsrcv, item.version): continue

            # add the removal of the package to upgrade_me and build a new excuse
            upgrade_me.append("-%s" % (src))
            excuse = Excuse("-%s" % (src))
            excuse.set_distribution(self.options.distribution)
            excuse.set_vers(tsrcv, None)
            excuse.addhtml("Removal request by %s" % (item.user))
            excuse.addhtml("Package is broken, will try to remove")
            self.excuses.append(excuse)

        # sort the excuses by daysold and name
        self.excuses.sort(key=attrgetter('daysold', 'name'))

        # extract the not considered packages, which are in the excuses but not in upgrade_me
        unconsidered = [e.name for e in self.excuses if e.name not in upgrade_me]

        if getattr(self.options, "adt_enable", "no") == "yes" and \
           self.options.series:
            # trigger autopkgtests for valid candidates
            adt_debug = getattr(self.options, "adt_debug", "no") == "yes"
            autopkgtest = AutoPackageTest(
                self, self.options.distribution, self.options.series,
                debug=adt_debug)
            autopkgtest_packages = []
            autopkgtest_excuses = []
            autopkgtest_excludes = []
            for e in self.excuses:
                if not e.run_autopkgtest:
                    autopkgtest_excludes.append(e.name)
                    continue
                # skip removals, binary-only candidates, and proposed-updates
                if e.name.startswith("-") or "/" in e.name or "_" in e.name:
                    pass
                if e.ver[1] == "-":
                    continue
                autopkgtest_excuses.append(e)
                autopkgtest_packages.append((e.name, e.ver[1]))
            autopkgtest.request(autopkgtest_packages, autopkgtest_excludes)
            if not self.options.dry_run:
                autopkgtest.submit()
                autopkgtest.collect()
            jenkins_public = "https://jenkins.qa.ubuntu.com/job"
            jenkins_private = (
                "http://d-jenkins.ubuntu-ci:8080/view/%s/view/AutoPkgTest/job" %
                self.options.series.title())
            for e in autopkgtest_excuses:
                adtpass = True
                for status, adtsrc, adtver in autopkgtest.results(
                        e.name, e.ver[1]):
                    public_url = "%s/%s-adt-%s/lastBuild" % (
                        jenkins_public, self.options.series,
                        adtsrc.replace("+", "-"))
                    private_url = "%s/%s-adt-%s/lastBuild" % (
                        jenkins_private, self.options.series,
                        adtsrc.replace("+", "-"))
                    adt_label = ADT_EXCUSES_LABELS.get(status, status)
                    e.addhtml(
                        "autopkgtest for %s %s: %s (Jenkins: "
                        "<a href=\"%s\">public</a>, "
                        "<a href=\"%s\">private</a>)" %
                        (adtsrc, adtver, adt_label, public_url, private_url))
                    if status not in ADT_PASS:
                        hints = self.hints.search(
                            'force-badtest', package=adtsrc)
                        hints.extend(
                            self.hints.search('force', package=adtsrc))
                        forces = [
                            x for x in hints
                            if same_source(adtver, x.version) ]
                        if forces:
                            e.addhtml(
                                "Should wait for %s %s test, but forced by "
                                "%s" % (adtsrc, adtver, forces[0].user))
                        else:
                            adtpass = False
                if not adtpass and e.is_valid:
                    hints = self.hints.search('force-skiptest', package=e.name)
                    hints.extend(self.hints.search('force', package=e.name))
                    forces = [
                        x for x in hints
                        if same_source(e.ver[1], x.version) ]
                    if forces:
                        e.addhtml(
                            "Should wait for tests relating to %s %s, but "
                            "forced by %s" %
                            (e.name, e.ver[1], forces[0].user))
                    else:
                        upgrade_me.remove(e.name)
                        unconsidered.append(e.name)
                        e.addhtml("Not considered")
                        e.is_valid = False

        # invalidate impossible excuses
        for e in self.excuses:
            # parts[0] == package name
            # parts[1] == optional architecture
            parts = e.name.split('/')
            for d in e.deps:
                ok = False
                # source -> source dependency; both packages must have
                # valid excuses
                if d in upgrade_me or d in unconsidered:
                    ok = True
                # if the excuse is for a binNMU, also consider d/$arch as a
                # valid excuse
                elif len(parts) == 2:
                    bd = '%s/%s' % (d, parts[1])
                    if bd in upgrade_me or bd in unconsidered:
                        ok = True
                # if the excuse is for a source package, check each of the
                # architectures on which the excuse lists a dependency on d,
                # and consider the excuse valid if it is possible on each
                # architecture
                else:
                    arch_ok = True
                    for arch in e.deps[d]:
                        bd = '%s/%s' % (d, arch)
                        if bd not in upgrade_me and bd not in unconsidered:
                            arch_ok = False
                            break
                    if arch_ok:
                        ok = True
                if not ok:
                    e.addhtml("Impossible dependency: %s -> %s" % (e.name, d))
        self.invalidate_excuses(upgrade_me, unconsidered)

        # sort the list of candidates
        self.upgrade_me = sorted( make_migrationitem(x, self.sources) for x in upgrade_me )

        # write excuses to the output file
        if not self.options.dry_run:
            self.__log("> Writing Excuses to %s" % self.options.excuses_output, type="I")
            ensuredir(os.path.dirname(self.options.excuses_output))
            f = open(self.options.excuses_output, 'w')
            f.write("<!DOCTYPE HTML PUBLIC \"-//W3C//DTD HTML 4.01//EN\" \"http://www.w3.org/TR/REC-html40/strict.dtd\">\n")
            f.write("<html><head><title>excuses...</title>")
            f.write("<meta http-equiv=\"Content-Type\" content=\"text/html;charset=utf-8\"></head><body>\n")
            f.write("<p>Generated: " + time.strftime("%Y.%m.%d %H:%M:%S %z", time.gmtime(time.time())) + "</p>\n")
            f.write("<p>See the <a href=\"https://wiki.ubuntu.com/ProposedMigration\">documentation</a> for help interpreting this page.</p>\n")
            f.write("<ul>\n")
            for e in self.excuses:
                f.write("<li>%s" % e.html())
            f.write("</ul></body></html>\n")
            f.close()

        self.__log("Update Excuses generation completed", type="I")

    # Upgrade run
    # -----------


    def get_nuninst(self, requested_arch=None, build=False):
        """Return the uninstallability statistic for all the architectures

        To calculate the uninstallability counters, the method checks the
        installability of all the packages for all the architectures, and
        tracks dependencies in a recursive way. The architecture
        independent packages are checked only for the `nobreakall`
        architectures.

        It returns a dictionary with the architectures as keys and the list
        of uninstallable packages as values.

        NB: If build is False, requested_arch is ignored.
        """
        # if we are not asked to build the nuninst, read it from the cache
        if not build:
            return read_nuninst(self.options.noninst_status,
                                self.options.architectures)

        nuninst = {}

        # local copies for better performance
        binaries = self.binaries['testing']
        inst_tester = self._inst_tester

        # for all the architectures
        for arch in self.options.architectures:
            if requested_arch and arch != requested_arch: continue
            # if it is in the nobreakall ones, check arch-independent packages too
            if arch not in self.options.nobreakall_arches.split():
                skip_archall = True
            else: skip_archall = False

            # check all the packages for this architecture, calling add_nuninst if a new
            # uninstallable package is found
            nuninst[arch] = set()
            for pkg_name in binaries[arch][0]:
                pkgdata = binaries[arch][0][pkg_name]
                r = inst_tester.is_installable(pkg_name, pkgdata[VERSION], arch)
                if not r:
                    nuninst[arch].add(pkg_name)

            # if they are not required, remove architecture-independent packages
            nuninst[arch + "+all"] = nuninst[arch].copy()
            if skip_archall:
                for pkg in nuninst[arch + "+all"]:
                    bpkg = binaries[arch][0][pkg]
                    if bpkg[ARCHITECTURE] == 'all':
                        nuninst[arch].remove(pkg)

        # return the dictionary with the results
        return nuninst

    def eval_nuninst(self, nuninst, original=None):
        """Return a string which represents the uninstallability counters

        This method returns a string which represents the uninstallability
        counters reading the uninstallability statistics `nuninst` and, if
        present, merging the results with the `original` one.

        An example of the output string is:
        1+2: i-0:a-0:a-0:h-0:i-1:m-0:m-0:p-0:a-0:m-0:s-2:s-0

        where the first part is the number of broken packages in non-break
        architectures + the total number of broken packages for all the
        architectures.
        """
        res = []
        total = 0
        totalbreak = 0
        for arch in self.options.architectures:
            if arch in nuninst:
                n = len(nuninst[arch])
            elif original and arch in original:
                n = len(original[arch])
            else: continue
            if arch in self.options.break_arches.split():
                totalbreak = totalbreak + n
            else:
                total = total + n
            res.append("%s-%d" % (arch[0], n))
        return "%d+%d: %s" % (total, totalbreak, ":".join(res))


    def is_nuninst_asgood_generous(self, old, new):
        diff = 0
        for arch in self.options.architectures:
            if arch in self.options.break_arches.split(): continue
            diff = diff + (len(new[arch]) - len(old[arch]))
        return diff <= 0


    def find_upgraded_binaries(self, source_name, source_data,
                                   architecture, suite):
        # XXX: not the best name - really.
        """Find smooth and non-smooth updatable binaries for upgrades

        This method will compute the binaries that will be replaced in
        testing and which of them are smooth updatable.

        Parameters:
        * "source_name" is the name of the source package, whose
          binaries are migrating.
        * "source_data" is the fields of that source package from
          testing.
        * "architecture" is the architecture determines architecture of
          the migrating binaries (can be "source" for a
          "source"-migration, meaning all binaries regardless of
          architecture).
        * "suite" is the suite from which the binaries are migrating.

        Returns a tuple (bins, smoothbins).  "bins" is a set of binaries
        that are not smooth-updatable (or binaries that could be, but
        there is no reason to let them be smooth updated).
        "smoothbins" is set of binaries that are to be smooth-updated

        Pre-Conditions: The source package must be in testing and this
        should only be used when considering to do an upgrade
        migration from the input suite.  (e.g. do not use this for
        removals).
        """
        bins = set()
        smoothbins = set()
        check = []

        binaries_t = self.binaries['testing']
        # first, build a list of eligible binaries
        for p in source_data[BINARIES]:
            binary, parch = p.split("/")
            if architecture != 'source':
                # for a binary migration, binaries should not be removed:
                # - unless they are for the correct architecture
                if parch != architecture:
                    continue
                # - if they are arch:all and the migration is via *pu,
                #   as the packages will not have been rebuilt and the
                #   source suite will not contain them
                if binaries_t[parch][0][binary][ARCHITECTURE] == 'all' and \
                        suite != 'unstable':
                    continue
            # do not remove binaries which have been hijacked by other sources
            if binaries_t[parch][0][binary][SOURCE] != source_name:
                continue
            bins.add(p)

        if suite != 'unstable':
            # We only allow smooth updates from unstable, so if it we
            # are not migrating from unstable just exit now.
            return (bins, smoothbins)

        for p in bins:
            binary, parch = p.split("/")
            # if a smooth update is possible for the package, skip it
            if binary not in self.binaries[suite][parch][0] and \
                    ('ALL' in self.options.smooth_updates or \
                         binaries_t[parch][0][binary][SECTION] in self.options.smooth_updates):

                # if the package has reverse-dependencies which are
                # built from other sources, it's a valid candidate for
                # a smooth update.  if not, it may still be a valid
                # candidate if one if its r-deps is itself a candidate,
                # so note it for checking later
                rdeps = binaries_t[parch][0][binary][RDEPENDS]

                # the list of reverse-dependencies may be outdated
                # if, for example, we're processing a hint and
                # a new version of one of the apparent reverse-dependencies
                # migrated earlier in the hint.  walk the list to make
                # sure that at least one of the entries is still
                # valid
                rrdeps = [x for x in rdeps if x not in [y.split("/")[0] for y in bins]]
                if rrdeps:
                    for dep in rrdeps:
                        if dep in binaries_t[parch][0]:
                            bin = binaries_t[parch][0][dep]
                            deps = []
                            if bin[DEPENDS] is not None:
                                deps.extend(apt_pkg.parse_depends(bin[DEPENDS], False))
                                if any(binary == entry[0] for deplist in deps for entry in deplist):
                                    smoothbins.add(p)
                                    break
                else:
                    check.append(p)

                
        # check whether we should perform a smooth update for
        # packages which are candidates but do not have r-deps
        # outside of the current source
        for p in check:
            binary, parch = p.split("/")
            if any(bin for bin in binaries_t[parch][0][binary][RDEPENDS] \
                       if bin in [y.split("/")[0] for y in smoothbins]):
                smoothbins.add(p)

        bins -= smoothbins
        return (bins, smoothbins)

    def doop_source(self, item, hint_undo=[]):
        """Apply a change to the testing distribution as requested by `pkg`

        An optional list of undo actions related to packages processed earlier
        in a hint may be passed in `hint_undo`.

        This method applies the changes required by the action `item` tracking
        them so it will be possible to revert them.

        The method returns a list of the package name, the suite where the
        package comes from, the set of packages affected by the change and
        the dictionary undo which can be used to rollback the changes.
        """
        undo = {'binaries': {}, 'sources': {}, 'virtual': {}, 'nvirtual': []}

        affected = set()

        # local copies for better performances
        sources = self.sources
        binaries = self.binaries['testing']
        get_reverse_tree = partial(compute_reverse_tree, self.binaries["testing"])
        # remove all binary packages (if the source already exists)
        if item.architecture == 'source' or not item.is_removal:
            if item.package in sources['testing']:
                source = sources['testing'][item.package]

                bins, _ = self.find_upgraded_binaries(item.package,
                                                      source,
                                                      item.architecture,
                                                      item.suite)

                # remove all the binaries which aren't being smooth updated
                for p in bins:
                    binary, parch = p.split("/")
                    # save the old binary for undo
                    undo['binaries'][p] = binaries[parch][0][binary]
                    # all the reverse dependencies are affected by the change
                    affected.update(get_reverse_tree(binary, parch))
                    # remove the provided virtual packages
                    for j in binaries[parch][0][binary][PROVIDES]:
                        key = j + "/" + parch
                        if key not in undo['virtual']:
                            undo['virtual'][key] = binaries[parch][1][j][:]
                        binaries[parch][1][j].remove(binary)
                        if len(binaries[parch][1][j]) == 0:
                            del binaries[parch][1][j]
                    # finally, remove the binary package
                    version = binaries[parch][0][binary][VERSION]
                    del binaries[parch][0][binary]
                    self._inst_tester.remove_testing_binary(binary, version, parch)
                # remove the source package
                if item.architecture == 'source':
                    undo['sources'][item.package] = source
                    del sources['testing'][item.package]
            else:
                # the package didn't exist, so we mark it as to-be-removed in case of undo
                undo['sources']['-' + item.package] = True

        # single binary removal; used for clearing up after smooth
        # updates but not supported as a manual hint
        elif item.package in binaries[item.architecture][0]:
            undo['binaries'][item.package + "/" + item.architecture] = binaries[item.architecture][0][item.package]
            affected.update(get_reverse_tree(item.package, item.architecture))
            version = binaries[item.architecture][0][item.package][VERSION]
            del binaries[item.architecture][0][item.package]
            self._inst_tester.remove_testing_binary(item.package, version, item.architecture)


        # add the new binary packages (if we are not removing)
        if not item.is_removal:
            source = sources[item.suite][item.package]
            for p in source[BINARIES]:
                binary, parch = p.split("/")
                if item.architecture not in ['source', parch]: continue
                key = (binary, parch)
                # obviously, added/modified packages are affected
                if key not in affected: affected.add(key)
                # if the binary already exists in testing, it is currently
                # built by another source package. we therefore remove the
                # version built by the other source package, after marking
                # all of its reverse dependencies as affected
                if binary in binaries[parch][0]:
                    # save the old binary package
                    undo['binaries'][p] = binaries[parch][0][binary]
                    # all the reverse dependencies are affected by the change
                    affected.update(get_reverse_tree(binary, parch))
                    # all the reverse conflicts and their dependency tree are affected by the change
                    for j in binaries[parch][0][binary][RCONFLICTS]:
                        affected.update(get_reverse_tree(j, parch))
                    version = binaries[parch][0][binary][VERSION]
                    self._inst_tester.remove_testing_binary(binary, version, parch)
                else:
                    # the binary isn't in testing, but it may have been at
                    # the start of the current hint and have been removed
                    # by an earlier migration. if that's the case then we
                    # will have a record of the older instance of the binary
                    # in the undo information. we can use that to ensure
                    # that the reverse dependencies of the older binary
                    # package are also checked.
                    # reverse dependencies built from this source can be
                    # ignored as their reverse trees are already handled
                    # by this function
                    # XXX: and the reverse conflict tree?
                    for (tundo, tpkg) in hint_undo:
                        if p in tundo['binaries']:
                            for rdep in tundo['binaries'][p][RDEPENDS]:
                                if rdep in binaries[parch][0] and rdep not in source[BINARIES]:
                                    affected.update(get_reverse_tree(rdep, parch))
                # add/update the binary package
                binaries[parch][0][binary] = self.binaries[item.suite][parch][0][binary]
                version = binaries[parch][0][binary][VERSION]
                self._inst_tester.add_testing_binary(binary, version, parch)
                # register new provided packages
                for j in binaries[parch][0][binary][PROVIDES]:
                    key = j + "/" + parch
                    if j not in binaries[parch][1]:
                        undo['nvirtual'].append(key)
                        binaries[parch][1][j] = []
                    elif key not in undo['virtual']:
                        undo['virtual'][key] = binaries[parch][1][j][:]
                    binaries[parch][1][j].append(binary)
                # all the reverse dependencies are affected by the change
                affected.update(get_reverse_tree(binary, parch))

            # register reverse dependencies and conflicts for the new binary packages
            if item.architecture == 'source':
                pkg_iter = (p.split("/")[0] for p in source[BINARIES])
            else:
                ext = "/" + item.architecture
                pkg_iter = (p.split("/")[0] for p in source[BINARIES] if p.endswith(ext))
            register_reverses(binaries[parch][0], binaries[parch][1], iterator=pkg_iter)

            # add/update the source package
            if item.architecture == 'source':
                sources['testing'][item.package] = sources[item.suite][item.package]

        # return the package name, the suite, the list of affected packages and the undo dictionary
        return (item, affected, undo)


    def _check_packages(self, binaries, arch, affected, skip_archall, nuninst):
        broken = nuninst[arch + "+all"]
        to_check = []

        # broken packages (first round)
        for p in (x[0] for x in affected if x[1] == arch):
            if p not in binaries[arch][0]:
                continue
            pkgdata = binaries[arch][0][p]
            version = pkgdata[VERSION]
            parch = pkgdata[ARCHITECTURE]
            nuninst_arch = None
            if not (skip_archall and parch == 'all'):
                nuninst_arch = nuninst[arch]
            self._installability_test(p, version, arch, broken, to_check, nuninst_arch)

        # broken packages (second round, reverse dependencies of the first round)
        while to_check:
            j = to_check.pop(0)
            if j not in binaries[arch][0]: continue
            for p in binaries[arch][0][j][RDEPENDS]:
                if p in broken or p not in binaries[arch][0]:
                    continue
                pkgdata = binaries[arch][0][p]
                version = pkgdata[VERSION]
                parch = pkgdata[ARCHITECTURE]
                nuninst_arch = None
                if not (skip_archall and parch == 'all'):
                    nuninst_arch = nuninst[arch]
                self._installability_test(p, version, arch, broken, to_check, nuninst_arch)


    def iter_packages(self, packages, selected, hint=False, nuninst=None, lundo=None):
        """Iter on the list of actions and apply them one-by-one

        This method applies the changes from `packages` to testing, checking the uninstallability
        counters for every action performed. If the action does not improve them, it is reverted.
        The method returns the new uninstallability counters and the remaining actions if the
        final result is successful, otherwise (None, None).
        """
        extra = []
        deferred = []
        skipped = []
        mark_passed = False
        position = len(packages)

        if nuninst:
            nuninst_comp = nuninst.copy()
        else:
            nuninst_comp = self.nuninst_orig.copy()

        # local copies for better performance
        binaries = self.binaries['testing']
        sources = self.sources
        architectures = self.options.architectures
        nobreakall_arches = self.options.nobreakall_arches.split()
        new_arches = self.options.new_arches.split()
        break_arches = self.options.break_arches.split()
        dependencies = self.dependencies
        check_packages = partial(self._check_packages, binaries)

        # pre-process a hint batch
        pre_process = {}
        if selected and hint:
            for package in selected:
                pkg, affected, undo = self.doop_source(package)
                pre_process[package] = (pkg, affected, undo)

        if lundo is None:
            lundo = []
        if not hint:
            self.output_write("recur: [%s] %s %d/%d\n" % ("", ",".join(x.uvname for x in selected), len(packages), len(extra)))

        # loop on the packages (or better, actions)
        while packages:
            pkg = packages.pop(0)

            # this is the marker for the first loop
            if not mark_passed and position < 0:
                mark_passed = True
                packages.extend(deferred)
                del deferred
            else: position -= 1

            # defer packages if their dependency has been already skipped
            if not mark_passed:
                defer = False
                for p in dependencies.get(pkg, []):
                    if p in skipped:
                        deferred.append(make_migrationitem(pkg, self.sources))
                        skipped.append(make_migrationitem(pkg, self.sources))
                        defer = True
                        break
                if defer: continue

            if not hint:
                self.output_write("trying: %s\n" % (pkg.uvname))

            better = True
            nuninst = {}

            # apply the changes
            if pkg in pre_process:
                item, affected, undo = pre_process[pkg]
            else:
                item, affected, undo = self.doop_source(pkg, lundo)
            if hint:
                lundo.append((undo, item))

            # check the affected packages on all the architectures
            for arch in (item.architecture == 'source' and architectures or (item.architecture,)):
                if arch not in nobreakall_arches:
                    skip_archall = True
                else: skip_archall = False

                nuninst[arch] = set(x for x in nuninst_comp[arch] if x in binaries[arch][0])
                nuninst[arch + "+all"] = set(x for x in nuninst_comp[arch + "+all"] if x in binaries[arch][0])

                check_packages(arch, affected, skip_archall, nuninst)

                # if we are processing hints, go ahead
                if hint:
                    nuninst_comp[arch] = nuninst[arch]
                    nuninst_comp[arch + "+all"] = nuninst[arch + "+all"]
                    continue

                # if the uninstallability counter is worse than before, break the loop
                if ((item.architecture != 'source' and arch not in new_arches) or \
                    (arch not in break_arches)) and len(nuninst[arch]) > len(nuninst_comp[arch]):
                    better = False
                    break

            # if we are processing hints or the package is already accepted, go ahead
            if hint or item in selected: continue

            # check if the action improved the uninstallability counters
            if better:
                lundo.append((undo, item))
                selected.append(pkg)
                packages.extend(extra)
                extra = []
                self.output_write("accepted: %s\n" % (pkg.uvname))
                self.output_write("   ori: %s\n" % (self.eval_nuninst(self.nuninst_orig)))
                self.output_write("   pre: %s\n" % (self.eval_nuninst(nuninst_comp)))
                self.output_write("   now: %s\n" % (self.eval_nuninst(nuninst, nuninst_comp)))
                if len(selected) <= 20:
                    self.output_write("   all: %s\n" % (" ".join( x.uvname for x in selected )))
                else:
                    self.output_write("  most: (%d) .. %s\n" % (len(selected), " ".join(x.uvname for x in selected[-20:])))
                for k in nuninst:
                    nuninst_comp[k] = nuninst[k]
            else:
                self.output_write("skipped: %s (%d <- %d)\n" % (pkg.uvname, len(extra), len(packages)))
                self.output_write("    got: %s\n" % (self.eval_nuninst(nuninst, pkg.architecture != 'source' and nuninst_comp or None)))
                self.output_write("    * %s: %s\n" % (arch, ", ".join(sorted(b for b in nuninst[arch] if b not in nuninst_comp[arch]))))

                extra.append(item)
                if not mark_passed:
                    skipped.append(item)
                single_undo = [(undo, item)]
                # (local-scope) binaries is actually self.binaries["testing"] so we cannot use it here.
                undo_changes(single_undo, self._inst_tester, sources, self.binaries)

        # if we are processing hints, return now
        if hint:
            return (nuninst_comp, [])

        self.output_write(" finish: [%s]\n" % ",".join( x.uvname for x in selected ))
        self.output_write("endloop: %s\n" % (self.eval_nuninst(self.nuninst_orig)))
        self.output_write("    now: %s\n" % (self.eval_nuninst(nuninst_comp)))
        self.output_write(eval_uninst(self.options.architectures,
                                      newly_uninst(self.nuninst_orig, nuninst_comp)))
        self.output_write("\n")

        return (nuninst_comp, extra)

    def do_all(self, hinttype=None, init=None, actions=None):
        """Testing update runner

        This method tries to update testing checking the uninstallability
        counters before and after the actions to decide if the update was
        successful or not.
        """
        selected = []
        if actions:
            upgrade_me = actions[:]
        else:
            upgrade_me = self.upgrade_me[:]
        nuninst_start = self.nuninst_orig

        # these are special parameters for hints processing
        force = False
        recurse = True
        lundo = None
        nuninst_end = None

        if hinttype == "easy" or hinttype == "force-hint":
            force = hinttype == "force-hint"
            recurse = False

        # if we have a list of initial packages, check them
        if init:
            if not force:
                lundo = []
            self.output_write("leading: %s\n" % (",".join( x.uvname for x in init )))
            for x in init:
                if x not in upgrade_me:
                    self.output_write("failed: %s\n" % (x.uvname))
                    return None
                selected.append(x)
                upgrade_me.remove(x)
        
        self.output_write("start: %s\n" % self.eval_nuninst(nuninst_start))
        if not force:
            self.output_write("orig: %s\n" % self.eval_nuninst(nuninst_start))


        if init:
            # init => a hint (e.g. "easy") - so do the hint run
            (nuninst_end, extra) = self.iter_packages(init, selected, hint=True, lundo=lundo)

        if recurse:
            # Either the main run or the recursive run of a "hint"-hint.
            (nuninst_end, extra) = self.iter_packages(upgrade_me, selected, nuninst=nuninst_end, lundo=lundo)

        nuninst_end_str = self.eval_nuninst(nuninst_end)

        if not recurse:
            # easy or force-hint
            if force:
                self.output_write("orig: %s\n" %  nuninst_end_str)
            self.output_write("easy: %s\n" %  nuninst_end_str)

            if not force:
                self.output_write(eval_uninst(self.options.architectures,
                                              newly_uninst(nuninst_start, nuninst_end)))

        if force or self.is_nuninst_asgood_generous(self.nuninst_orig, nuninst_end):
            # Result accepted either by force or by being better than the original result.
            if recurse:
                self.output_write("Apparently successful\n")
            self.output_write("final: %s\n" % ",".join(sorted( x.uvname for x in selected )))
            self.output_write("start: %s\n" % self.eval_nuninst(nuninst_start))
            if not force:
                self.output_write(" orig: %s\n" % self.eval_nuninst(self.nuninst_orig))
            else:
                self.output_write(" orig: %s\n" % nuninst_end_str)
            self.output_write("  end: %s\n" % nuninst_end_str)
            if force:
                self.output_write("force breaks:\n")
                self.output_write(eval_uninst(self.options.architectures,
                                              newly_uninst(nuninst_start, nuninst_end)))
            self.output_write("SUCCESS (%d/%d)\n" % (len(actions or self.upgrade_me), len(extra)))
            self.nuninst_orig = nuninst_end
            self.all_selected += [x.uvname for x in selected]
            if not actions:
                if recurse:
                    self.upgrade_me = sorted(extra)
                else:
                    self.upgrade_me = [x for x in self.upgrade_me if x not in selected]
                self.sort_actions()
        else:
            self.output_write("FAILED\n")
            if not lundo: return
            lundo.reverse()

            undo_changes(lundo, self._inst_tester, self.sources, self.binaries)
        self.output_write("\n")


    def upgrade_testing(self):
        """Upgrade testing using the unstable packages

        This method tries to upgrade testing using the packages from unstable.
        Before running the do_all method, it tries the easy and force-hint
        commands.
        """

        self.__log("Starting the upgrade test", type="I")
        self.output_write("Generated on: %s\n" % (time.strftime("%Y.%m.%d %H:%M:%S %z", time.gmtime(time.time()))))
        self.output_write("Arch order is: %s\n" % ", ".join(self.options.architectures))

        self.__log("> Calculating current uninstallability counters", type="I")
        self.nuninst_orig = self.get_nuninst()
        # nuninst_orig may get updated during the upgrade process
        self.nuninst_orig_save = self.get_nuninst()
        self.all_selected = []

        if not self.options.actions:
            # process `easy' hints
            for x in self.hints['easy']:
                self.do_hint("easy", x.user, x.packages)

            # process `force-hint' hints
            for x in self.hints["force-hint"]:
                self.do_hint("force-hint", x.user, x.packages)

        # run the first round of the upgrade
        # - do separate runs for break arches
        allpackages = []
        normpackages = self.upgrade_me[:]
        archpackages = {}
        for a in self.options.break_arches.split():
            archpackages[a] = [p for p in normpackages if p.architecture == a]
            normpackages = [p for p in normpackages if p not in archpackages[a]]
        self.upgrade_me = normpackages
        self.output_write("info: main run\n")
        self.do_all()
        allpackages += self.upgrade_me
        for a in self.options.break_arches.split():
            backup = self.options.break_arches
            self.options.break_arches = " ".join(x for x in self.options.break_arches.split() if x != a)
            self.upgrade_me = archpackages[a]
            self.output_write("info: broken arch run for %s\n" % (a))
            self.do_all()
            allpackages += self.upgrade_me
            self.options.break_arches = backup
        self.upgrade_me = allpackages

        if self.options.actions:
            self.printuninstchange()
            return

        # process `hint' hints
        hintcnt = 0
        for x in self.hints["hint"][:50]:
            if hintcnt > 50:
                self.output_write("Skipping remaining hints...")
                break
            if self.do_hint("hint", x.user, x.packages):
                hintcnt += 1

        # run the auto hinter
        self.auto_hinter()

        # obsolete source packages
        # a package is obsolete if none of the binary packages in testing
        # are built by it
        if getattr(self.options, "remove_obsolete", "yes") == "yes":
            self.__log("> Removing obsolete source packages from testing", type="I")
            removals = []
            # local copies for performance
            sources = self.sources['testing']
            binaries = self.binaries['testing']
            used = set(binaries[arch][0][binary][SOURCE]
                         for arch in binaries
                         for binary in binaries[arch][0]
                      )
            removals = [ MigrationItem("-%s/%s" % (source, sources[source][VERSION]))
                         for source in sources if source not in used
                       ]
            if len(removals) > 0:
                self.output_write("Removing obsolete source packages from testing (%d):\n" % (len(removals)))
                self.do_all(actions=removals)
                                                                                                                                     
        # smooth updates
        if len(self.options.smooth_updates) > 0:
            self.__log("> Removing old packages left in testing from smooth updates", type="I")
            removals = self.old_libraries()
            if len(removals) > 0:
                self.output_write("Removing packages left in testing for smooth updates (%d):\n%s" % \
                    (len(removals), old_libraries_format(removals)))
                self.do_all(actions=removals)
                removals = self.old_libraries()
        else:
            removals = ()

        self.output_write("List of old libraries in testing (%d):\n%s" % \
             (len(removals), old_libraries_format(removals)))

        # output files
        if not self.options.dry_run:
            # re-write control files
            if self.options.control_files:
                self.write_controlfiles(self.options.testing, 'testing')

            # write dates
            try:
                self.write_dates(self.options.outputdir, self.dates)
            except AttributeError:
                self.write_dates(self.options.testing, self.dates)

            # write HeidiResult
            self.__log("Writing Heidi results to %s" % self.options.heidi_output)
            write_heidi(self.options.heidi_output, self.sources["testing"],
                        self.binaries["testing"])

            # write Delta
            if hasattr(self.options, 'delta_output'):
                self.write_delta(self.options.delta_output)

        self.printuninstchange()
        self.__log("Test completed!", type="I")

    def printuninstchange(self):
        self.__log("Checking for newly uninstallable packages", type="I")
        text = eval_uninst(self.options.architectures, newly_uninst(
                        self.nuninst_orig_save, self.nuninst_orig))

        if text != '':
            self.output_write("\nNewly uninstallable packages in testing:\n%s" % \
                (text))

    def hint_tester(self):
        """Run a command line interface to test hints

        This method provides a command line interface for the release team to
        try hints and evaluate the results.
        """
        self.__log("> Calculating current uninstallability counters", type="I")
        self.nuninst_orig = self.get_nuninst()
        self.nuninst_orig_save = self.get_nuninst()
        self.all_selected = []

        import readline
        from completer import Completer

        histfile = os.path.expanduser('~/.britney2_history')
        if os.path.exists(histfile):
            readline.read_history_file(histfile)

        readline.parse_and_bind('tab: complete')
        readline.set_completer(Completer(self).completer)
        # Package names can contain "-" and we use "/" in our presentation of them as well,
        # so ensure readline does not split on these characters.
        readline.set_completer_delims(readline.get_completer_delims().replace('-', '').replace('/', ''))

        while True:
            # read the command from the command line
            try:
                input = raw_input('britney> ').lower().split()
            except EOFError:
                print ""
                break
            except KeyboardInterrupt:
                print ""
                continue
            # quit the hint tester
            if input and input[0] in ('quit', 'exit'):
                break
            elif input and input[0] in ('remove', 'approve', 'urgent', 'age-days',
                                        'block', 'block-udeb', 'unblock', 'unblock-udeb',
                                        'block-all', 'force'):
                self.hints.add_hint(' '.join(input), 'hint-tester')
                self.write_excuses()
            # run a hint
            elif input and input[0] in ('easy', 'hint', 'force-hint'):
                try:
                    self.do_hint(input[0], 'hint-tester',
                        [k.rsplit("/", 1) for k in input[1:] if "/" in k])
                    self.printuninstchange()
                except KeyboardInterrupt:
                    continue
        try:
            readline.write_history_file(histfile)
        except IOError, e:
            self.__log("Could not write %s: %s" % (histfile, e), type="W")

    def do_hint(self, hinttype, who, pkgvers):
        """Process hints

        This method process `easy`, `hint` and `force-hint` hints. If the
        requested version is not in unstable, then the hint is skipped.
        """

        if isinstance(pkgvers[0], tuple) or isinstance(pkgvers[0], list):
            _pkgvers = [ MigrationItem('%s/%s' % (p, v)) for (p,v) in pkgvers ]
        else:
            _pkgvers = pkgvers

        self.__log("> Processing '%s' hint from %s" % (hinttype, who), type="I")
        self.output_write("Trying %s from %s: %s\n" % (hinttype, who, " ".join( ["%s/%s" % (x.uvname, x.version) for x in _pkgvers])))

        ok = True
        # loop on the requested packages and versions
        for idx in range(len(_pkgvers)):
            pkg = _pkgvers[idx]
            # skip removal requests
            if pkg.is_removal:
                continue

            inunstable = pkg.package in self.sources['unstable']
            rightversion = inunstable and (apt_pkg.version_compare(self.sources['unstable'][pkg.package][VERSION], pkg.version) == 0)
            if pkg.suite == 'unstable' and not rightversion:
                for suite in ['pu', 'tpu']:
                    if pkg.package in self.sources[suite] and apt_pkg.version_compare(self.sources[suite][pkg.package][VERSION], pkg.version) == 0:
                        pkg.suite = suite
                        _pkgvers[idx] = pkg
                        break

            # handle *-proposed-updates
            if pkg.suite in ['pu', 'tpu']:
                if pkg.package not in self.sources[pkg.suite]: continue
                if apt_pkg.version_compare(self.sources[pkg.suite][pkg.package][VERSION], pkg.version) != 0:
                    self.output_write(" Version mismatch, %s %s != %s\n" % (pkg.package, pkg.version, self.sources[pkg.suite][pkg.package][VERSION]))
                    ok = False
            # does the package exist in unstable?
            elif not inunstable:
                self.output_write(" Source %s has no version in unstable\n" % pkg.package)
                ok = False
            elif not rightversion:
                self.output_write(" Version mismatch, %s %s != %s\n" % (pkg.package, pkg.version, self.sources['unstable'][pkg.package][VERSION]))
                ok = False
        if not ok:
            self.output_write("Not using hint\n")
            return False

        self.do_all(hinttype, _pkgvers)
        return True

    def sort_actions(self):
        """Sort actions in a smart way

        This method sorts the list of actions in a smart way. In detail, it uses
        as the base sort the number of days the excuse is old, then reorders packages
        so the ones with most reverse dependencies are at the end of the loop.
        If an action depends on another one, it is put after it.
        """
        upgrade_me = [x.name for x in self.excuses if x.name in [y.uvname for y in self.upgrade_me]]
        for e in self.excuses:
            if e.name not in upgrade_me: continue
            # try removes at the end of the loop
            elif e.name[0] == '-':
                upgrade_me.remove(e.name)
                upgrade_me.append(e.name)
            # otherwise, put it in a good position checking its dependencies
            else:
                pos = []
                udeps = [upgrade_me.index(x) for x in e.deps if x in upgrade_me and x != e.name]
                if len(udeps) > 0:
                    pos.append(max(udeps))
                sdeps = [upgrade_me.index(x) for x in e.sane_deps if x in upgrade_me and x != e.name]
                if len(sdeps) > 0:
                    pos.append(min(sdeps))
                if len(pos) == 0: continue
                upgrade_me.remove(e.name)
                upgrade_me.insert(max(pos)+1, e.name)
                self.dependencies[e.name] = e.deps

        # replace the list of actions with the new one
        self.upgrade_me = [ make_migrationitem(x, self.sources) for x in upgrade_me ]

    def auto_hinter(self):
        """Auto-generate "easy" hints.

        This method attempts to generate "easy" hints for sets of packages which    
        must migrate together. Beginning with a package which does not depend on
        any other package (in terms of excuses), a list of dependencies and
        reverse dependencies is recursively created.

        Once all such lists have been generated, any which are subsets of other
        lists are ignored in favour of the larger lists. The remaining lists are
        then attempted in turn as "easy" hints.

        We also try to auto hint circular dependencies analyzing the update
        excuses relationships. If they build a circular dependency, which we already
        know as not-working with the standard do_all algorithm, try to `easy` them.
        """
        self.__log("> Processing hints from the auto hinter", type="I")

        # consider only excuses which are valid candidates
        excuses = dict((x.name, x) for x in self.excuses if x.name in [y.uvname for y in self.upgrade_me])

        def find_related(e, hint, circular_first=False):
            if e not in excuses:
                return False
            excuse = excuses[e]
            if e in self.sources['testing'] and self.sources['testing'][e][VERSION] == excuse.ver[1]:
                return True
            if not circular_first:
                hint[e] = excuse.ver[1]
            if len(excuse.deps) == 0:
                return hint
            for p in excuse.deps:
                if p in hint: continue
                if not find_related(p, hint):
                    return False
            return hint

        # loop on them
        candidates = []
        mincands = []
        for e in excuses:
            excuse = excuses[e]
            if e in self.sources['testing'] and self.sources['testing'][e][VERSION] == excuse.ver[1]:
                continue
            if len(excuse.deps) > 0:
                hint = find_related(e, {}, True)
                if isinstance(hint, dict) and e in hint and hint not in candidates:
                    candidates.append(hint.items())
            else:
                items = [ (e, excuse.ver[1]) ]
                looped = False
                for item, ver in items:
                    # excuses which depend on "item" or are depended on by it
                    items.extend( (x, excuses[x].ver[1]) for x in excuses if \
                       (item in excuses[x].deps or x in excuses[item].deps) \
                       and (x, excuses[x].ver[1]) not in items )
                    if not looped and len(items) > 1:
                        mincands.append(items[:])
                    looped = True
                if len(items) > 1 and frozenset(items) != frozenset(mincands[-1]):
                    candidates.append(items)

        for l in [ candidates, mincands ]:
            to_skip = []
            for i in range(len(l)):
                for j in range(i+1, len(l)):
                    if i in to_skip or j in to_skip:
                        # we already know this list isn't interesting
                        continue
                    elif frozenset(l[i]) >= frozenset(l[j]):
                        # j is a subset of i; ignore it
                        to_skip.append(j)
                    elif frozenset(l[i]) <= frozenset(l[j]):
                        # i is a subset of j; ignore it
                        to_skip.append(i)
            for i in range(len(l)):
                if i not in to_skip:
                    self.do_hint("easy", "autohinter", [ MigrationItem("%s/%s" % (x[0], x[1])) for x in l[i] ])

    def old_libraries(self, same_source=same_source):
        """Detect old libraries left in testing for smooth transitions

        This method detects old libraries which are in testing but no longer
        built from the source package: they are still there because other
        packages still depend on them, but they should be removed as soon
        as possible.

        same_source is an opt to avoid "load global".
        """
        sources = self.sources['testing']
        testing = self.binaries['testing']
        unstable = self.binaries['unstable']
        removals = []
        for arch in self.options.architectures:
            for pkg_name in testing[arch][0]:
                pkg = testing[arch][0][pkg_name]
                if pkg_name not in unstable[arch][0] and \
                   not same_source(sources[pkg[SOURCE]][VERSION], pkg[SOURCEVER]):
                    removals.append(MigrationItem("-" + pkg_name + "/" + arch + "/" + pkg[SOURCEVER]))
        return removals

    def nuninst_arch_report(self, nuninst, arch):
        """Print a report of uninstallable packages for one architecture."""
        all = {}
        for p in nuninst[arch]:
            pkg = self.binaries['testing'][arch][0][p]
            all.setdefault((pkg[SOURCE], pkg[SOURCEVER]), set()).add(p)

        print '* %s' % (arch,)

        for (src, ver), pkgs in sorted(all.iteritems()):
            print '  %s (%s): %s' % (src, ver, ' '.join(sorted(pkgs)))

        print

    def output_write(self, msg):
        """Simple wrapper for output writing"""
        print msg,
        self.__output.write(msg)

    def main(self):
        """Main method
        
        This is the entry point for the class: it includes the list of calls
        for the member methods which will produce the output files.
        """
        # if running in --print-uninst mode, quit
        if self.options.print_uninst:
            return
        # if no actions are provided, build the excuses and sort them
        elif not self.options.actions:
            self.write_excuses()
            self.sort_actions()
        # otherwise, use the actions provided by the command line
        else:
            self.upgrade_me = self.options.actions.split()

        ensuredir(os.path.dirname(self.options.upgrade_output))
        self.__output = open(self.options.upgrade_output, 'w')

        # run the hint tester
        if self.options.hint_tester:
            self.hint_tester()
        # run the upgrade test
        else:
            self.upgrade_testing()

        self.__output.close()

    def _installability_test(self, pkg_name, pkg_version, pkg_arch, broken, to_check, nuninst_arch):
        """Test for installability of a package on an architecture

        (pkg_name, pkg_version, pkg_arch) is the package to check.

        broken is the set of broken packages.  If p changes
        installability (e.g. goes from uninstallable to installable),
        broken will be updated accordingly.  Furthermore, p will be
        added to "to_check" for futher processing.

        If nuninst_arch is not None then it also updated in the same
        way as broken is.

        current_pkg is the package currently being tried, mainly used
        to print where an AIEEE is coming from.
        """
        r = self._inst_tester.is_installable(pkg_name, pkg_version, pkg_arch)
        if not r:
            # not installable
            if pkg_name not in broken:
                broken.add(pkg_name)
                to_check.append(pkg_name)
            if nuninst_arch is not None and pkg_name not in nuninst_arch:
                nuninst_arch.add(pkg_name)
        else:
            if pkg_name in broken:
                to_check.append(pkg_name)
                broken.remove(pkg_name)
            if nuninst_arch is not None and pkg_name in nuninst_arch:
                nuninst_arch.remove(pkg_name)


if __name__ == '__main__':
    Britney().main()<|MERGE_RESOLUTION|>--- conflicted
+++ resolved
@@ -348,11 +348,7 @@
         # read additional data
         self.dates = self.read_dates(self.options.testing)
         self.urgencies = self.read_urgencies(self.options.testing)
-<<<<<<< HEAD
-        self.hints = self.read_hints(self.options.unstable)
         self.blocks = self.read_blocks(self.options.unstable)
-=======
->>>>>>> 24d0dd7d
         self.excuses = []
         self.dependencies = {}
 
@@ -863,17 +859,10 @@
                 l = line.split()
                 if len(l) != 3: continue
 
-<<<<<<< HEAD
                 # read the minimum days associated with the urgencies
-                urgency_old = urgencies.get(l[0], self.options.default_urgency)
-                mindays_old = self.MINDAYS.get(urgency_old, self.MINDAYS[self.options.default_urgency])
+                urgency_old = urgencies.get(l[0], None)
+                mindays_old = self.MINDAYS.get(urgency_old, sys.maxint)
                 mindays_new = self.MINDAYS.get(l[2], self.MINDAYS[self.options.default_urgency])
-=======
-            # read the minimum days associated with the urgencies
-            urgency_old = urgencies.get(l[0], None)
-            mindays_old = self.MINDAYS.get(urgency_old, sys.maxint)
-            mindays_new = self.MINDAYS.get(l[2], self.MINDAYS[self.options.default_urgency])
->>>>>>> 24d0dd7d
 
                 # if the new urgency is lower (so the min days are higher), do nothing
                 if mindays_old <= mindays_new:
