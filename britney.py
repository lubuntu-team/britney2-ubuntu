--- conflicted
+++ resolved
@@ -922,12 +922,8 @@
                 elif len(l) == 1:
                     # All current hints require at least one argument
                     self.__log("Malformed hint found in %s: '%s'" % (filename, line), type="W")
-<<<<<<< HEAD
                 elif l[0] in ["approve", "block", "block-all", "block-udeb", "unblock", "unblock-udeb", "force", "force-badtest", "force-skiptest", "urgent", "remove"]:
-=======
-                elif l[0] in ["approve", "block", "block-all", "block-udeb", "unblock", "unblock-udeb", "force", "urgent", "remove"]:
                     if l[0] == 'approve': l[0] = 'unblock'
->>>>>>> 67a181d8
                     for package in l[1:]:
                         hints.add_hint('%s %s' % (l[0], package), who)
                 elif l[0] in ["age-days"]:
@@ -936,11 +932,7 @@
                 else:
                     hints.add_hint(l, who)
 
-<<<<<<< HEAD
-        for x in ["approve", "block", "block-all", "block-udeb", "unblock", "unblock-udeb", "force", "force-badtest", "force-skiptest", "urgent", "remove", "age-days"]:
-=======
-        for x in ["block", "block-all", "block-udeb", "unblock", "unblock-udeb", "force", "urgent", "remove", "age-days"]:
->>>>>>> 67a181d8
+        for x in ["block", "block-all", "block-udeb", "unblock", "unblock-udeb", "force", "force-badtest", "force-skiptest", "urgent", "remove", "age-days"]:
             z = {}
             for hint in hints[x]:
                 package = hint.package
@@ -1457,10 +1449,12 @@
             unblock_cmd = "un" + block_cmd
             unblocks = self.hints.search(unblock_cmd, package=src)
 
-<<<<<<< HEAD
             if unblocks and unblocks[0].version is not None and self.same_source(unblocks[0].version, source_u[VERSION]):
-                excuse.addhtml("Ignoring %s request by %s, due to %s request by %s" %
-                               (block_cmd, blocked[block_cmd].user, unblock_cmd, unblocks[0].user))
+                if suite == 'unstable' or block_cmd == 'block-udeb':
+                    excuse.addhtml("Ignoring %s request by %s, due to %s request by %s" %
+                                   (block_cmd, blocked[block_cmd].user, unblock_cmd, unblocks[0].user))
+                else:
+                    excuse.addhtml("Approved by %s" % (unblocks[0].user))
             else:
                 if unblocks:
                     if unblocks[0].version is None:
@@ -1469,25 +1463,11 @@
                     else:
                         excuse.addhtml("%s request by %s ignored due to version mismatch: %s" %
                                        (unblock_cmd.capitalize(), unblocks[0].user, unblocks[0].version))
-                excuse.addhtml("Not touching package due to %s request by %s (contact #ubuntu-release if update is needed)" %
-                               (block_cmd, blocked[block_cmd].user))
-=======
-            if unblocks and self.same_source(unblocks[0].version, source_u[VERSION]):
                 if suite == 'unstable' or block_cmd == 'block-udeb':
-                    excuse.addhtml("Ignoring %s request by %s, due to %s request by %s" %
-                                   (block_cmd, blocked[block_cmd].user, unblock_cmd, unblocks[0].user))
-                else:
-                    excuse.addhtml("Approved by %s" % (unblocks[0].user))
-            else:
-                if unblocks:
-                    excuse.addhtml("%s request by %s ignored due to version mismatch: %s" %
-                                   (unblock_cmd.capitalize(), unblocks[0].user, unblocks[0].version))
-                if suite == 'unstable' or block_cmd == 'block-udeb':
-                    excuse.addhtml("Not touching package due to %s request by %s (contact debian-release if update is needed)" %
+                    excuse.addhtml("Not touching package due to %s request by %s (contact #ubuntu-release if update is needed)" %
                                    (block_cmd, blocked[block_cmd].user))
                 else:
                     excuse.addhtml("NEEDS APPROVAL BY RM")
->>>>>>> 67a181d8
                 update_candidate = False
 
         # if the suite is unstable, then we have to check the urgency and the minimum days of
@@ -1656,19 +1636,6 @@
             update_candidate = True
             run_autopkgtest = True
 
-<<<<<<< HEAD
-        # if the suite is *-proposed-updates, the package needs an explicit approval in order to go in
-        if suite in ['tpu', 'pu']:
-            approves = [ x for x in self.hints.search('approve', package=src) if self.same_source(source_u[VERSION], x.version) ]
-            if approves:
-                excuse.addhtml("Approved by %s" % approves[0].user)
-            else:
-                excuse.addhtml("NEEDS APPROVAL BY RM")
-                update_candidate = False
-                run_autopkgtest = False
-
-=======
->>>>>>> 67a181d8
         # if the package can be updated, it is a valid candidate
         if update_candidate:
             excuse.is_valid = True
