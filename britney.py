#!/usr/bin/python2.5 -u
# -*- coding: utf-8 -*-

# Copyright (C) 2001-2008 Anthony Towns <ajt@debian.org>
#                         Andreas Barth <aba@debian.org>
#                         Fabio Tranchitella <kobold@debian.org>
# Copyright (C) 2010-2011 Adam D. Barratt <adsb@debian.org>

# This program is free software; you can redistribute it and/or modify
# it under the terms of the GNU General Public License as published by
# the Free Software Foundation; either version 2 of the License, or
# (at your option) any later version.

# This program is distributed in the hope that it will be useful,
# but WITHOUT ANY WARRANTY; without even the implied warranty of
# MERCHANTABILITY or FITNESS FOR A PARTICULAR PURPOSE.  See the
# GNU General Public License for more details.

"""
= Introdution =

This is the Debian testing updater script, also known as "Britney".

Packages are usually installed into the `testing' distribution after
they have undergone some degree of testing in unstable. The goal of
this software is to do this task in a smart way, allowing testing
to be always fully installable and close to being a release candidate.

Britney's source code is split between two different but related tasks:
the first one is the generation of the update excuses, while the
second tries to update testing with the valid candidates; first 
each package alone, then larger and even larger sets of packages
together. Each try is accepted if testing is not more uninstallable
after the update than before.

= Data Loading =

In order to analyze the entire Debian distribution, Britney needs to
load in memory the whole archive: this means more than 10.000 packages
for twelve architectures, as well as the dependency interconnections
between them. For this reason, the memory requirements for running this
software are quite high and at least 1 gigabyte of RAM should be available.

Britney loads the source packages from the `Sources' file and the binary
packages from the `Packages_${arch}' files, where ${arch} is substituted
with the supported architectures. While loading the data, the software
analyzes the dependencies and builds a directed weighted graph in memory
with all the interconnections between the packages (see Britney.read_sources
and Britney.read_binaries).

Other than source and binary packages, Britney loads the following data:

  * BugsV, which contains the list of release-critical bugs for a given
    version of a source or binary package (see Britney.read_bugs).

  * Dates, which contains the date of the upload of a given version 
    of a source package (see Britney.read_dates).

  * Urgencies, which contains the urgency of the upload of a given
    version of a source package (see Britney.read_urgencies).

  * Hints, which contains lists of commands which modify the standard behaviour
    of Britney (see Britney.read_hints).

For a more detailed explanation about the format of these files, please read
the documentation of the related methods. The exact meaning of them will be
instead explained in the chapter "Excuses Generation".

= Excuses =

An excuse is a detailed explanation of why a package can or cannot
be updated in the testing distribution from a newer package in 
another distribution (like for example unstable). The main purpose
of the excuses is to be written in an HTML file which will be 
published over HTTP. The maintainers will be able to parse it manually
or automatically to find the explanation of why their packages have
been updated or not.

== Excuses generation ==

These are the steps (with references to method names) that Britney
does for the generation of the update excuses.

 * If a source package is available in testing but it is not
   present in unstable and no binary packages in unstable are
   built from it, then it is marked for removal.

 * Every source package in unstable and testing-proposed-updates,
   if already present in testing, is checked for binary-NMUs, new
   or dropped binary packages in all the supported architectures
   (see Britney.should_upgrade_srcarch). The steps to detect if an
   upgrade is needed are:

    1. If there is a `remove' hint for the source package, the package
       is ignored: it will be removed and not updated.

    2. For every binary package built from the new source, it checks
       for unsatisfied dependencies, new binary package and updated
       binary package (binNMU) excluding the architecture-independent
       ones and the packages not built from the same source.

    3. For every binary package built from the old source, it checks
       if it is still built from the new source; if this is not true
       and the package is not architecture-independent, the script
       removes it from testing.

    4. Finally, if there is something worth doing (eg. a new or updated
       binary package) and nothing wrong it marks the source package
       as "Valid candidate", or "Not considered" if there is something
       wrong which prevented the update.

 * Every source package in unstable and testing-proposed-updates is
   checked for upgrade (see Britney.should_upgrade_src). The steps
   to detect if an upgrade is needed are:

    1. If the source package in testing is more recent the new one
       is ignored.

    2. If the source package doesn't exist (is fake), which means that
       a binary package refers to it but it is not present in the
       `Sources' file, the new one is ignored.

    3. If the package doesn't exist in testing, the urgency of the
       upload is ignored and set to the default (actually `low').

    4. If there is a `remove' hint for the source package, the package
       is ignored: it will be removed and not updated.

    5. If there is a `block' hint for the source package without an
       `unblock` hint or a `block-all source`, the package is ignored.

    6. If there is a `block-udeb' hint for the source package, it will
       have the same effect as `block', but may only be cancelled by
       a subsequent `unblock-udeb' hint.

    7. If the suite is unstable, the update can go ahead only if the
       upload happened more than the minimum days specified by the
       urgency of the upload; if this is not true, the package is
       ignored as `too-young'. Note that the urgency is sticky, meaning
       that the highest urgency uploaded since the previous testing
       transition is taken into account.

    8. If the suite is unstable, all the architecture-dependent binary
       packages and the architecture-independent ones for the `nobreakall'
       architectures have to be built from the source we are considering.
       If this is not true, then these are called `out-of-date'
       architectures and the package is ignored.

    9. The source package must have at least a binary package, otherwise
       it is ignored.

   10. If the suite is unstable, the new source package must have no
       release critical bugs which do not also apply to the testing
       one. If this is not true, the package is ignored as `buggy'.

   11. If there is a `force' hint for the source package, then it is
       updated even if it is marked as ignored from the previous steps.

   12. If the suite is {testing-,}proposed-updates, the source package can
       be updated only if there is an explicit approval for it.  Unless
       a `force' hint exists, the new package must also be available
       on all of the architectures for which it has binary packages in
       testing.

   13. If the package will be ignored, mark it as "Valid candidate",
       otherwise mark it as "Not considered".

 * The list of `remove' hints is processed: if the requested source
   package is not already being updated or removed and the version
   actually in testing is the same specified with the `remove' hint,
   it is marked for removal.

 * The excuses are sorted by the number of days from the last upload
   (days-old) and by name.

 * A list of unconsidered excuses (for which the package is not upgraded)
   is built. Using this list, all of the excuses depending on them are
   marked as invalid "impossible dependencies".

 * The excuses are written in an HTML file.
"""

import os
import re
import sys
import string
import time
import copy
import optparse
import operator
import urllib

import apt_pkg

from excuse import Excuse
from migrationitem import MigrationItem, HintItem
from hints import Hint, HintCollection
from britney import buildSystem

__author__ = 'Fabio Tranchitella and the Debian Release Team'
__version__ = '2.0'

# source package
VERSION = 0
SECTION = 1
BINARIES = 2
MAINTAINER = 3
FAKESRC = 4

# binary package
SOURCE = 2
SOURCEVER = 3
ARCHITECTURE = 4
PREDEPENDS = 5
DEPENDS = 6
CONFLICTS = 7
PROVIDES = 8
RDEPENDS = 9
RCONFLICTS = 10


class Britney:
    """Britney, the Debian testing updater script
    
    This is the script that updates the testing distribution. It is executed
    each day after the installation of the updated packages. It generates the 
    `Packages' files for the testing distribution, but it does so in an
    intelligent manner; it tries to avoid any inconsistency and to use only
    non-buggy packages.

    For more documentation on this script, please read the Developers Reference.
    """

    HINTS_HELPERS = ("easy", "hint", "remove", "block", "block-udeb", "unblock", "unblock-udeb", "approve")
    HINTS_STANDARD = ("urgent", "age-days") + HINTS_HELPERS
    HINTS_ALL = ("force", "force-hint", "block-all") + HINTS_STANDARD

    def __init__(self):
        """Class constructor

        This method initializes and populates the data lists, which contain all
        the information needed by the other methods of the class.
        """
        self.date_now = int(((time.time() / (60*60)) - 15) / 24)

        # parse the command line arguments
        self.__parse_arguments()

        # initialize the apt_pkg back-end
        apt_pkg.init()
        self.systems = {}

        # if requested, build the non-installable status and save it
        # if this or the population of self.binaries below takes a very
        # long time, try increasing SIZEOFHASHMAP in lib/dpkg.c and rebuilding
        if not self.options.nuninst_cache:
            self.__log("Building the list of non-installable packages for the full archive", type="I")
            self.sources = {'testing': self.read_sources(self.options.testing)}
            nuninst = {}
            for arch in self.options.architectures:
                self.binaries = {'testing': {arch: self.read_binaries(self.options.testing, "testing", arch)}}
                self.build_systems(arch)
                self.__log("> Checking for non-installable packages for architecture %s" % arch, type="I")
                result = self.get_nuninst(arch, build=True)
                nuninst.update(result)
                self.__log("> Found %d non-installable packages" % len(nuninst[arch]), type="I")
                if self.options.print_uninst:
                    self.nuninst_arch_report(nuninst, arch)
            if not self.options.print_uninst:
                self.write_nuninst(nuninst)
        else:
            self.__log("Not building the list of non-installable packages, as requested", type="I")

        # if running in --print-uninst mode, quit here
        if self.options.print_uninst:
            print '* summary'
            print '\n'.join(map(lambda x: '%4d %s' % (len(nuninst[x]), x), self.options.architectures))
            return

        # read the source and binary packages for the involved distributions
        # if this takes a very long time, try increasing SIZEOFHASHMAP in
        # lib/dpkg.c and rebuilding
        self.sources = {'testing': self.read_sources(self.options.testing),
                        'unstable': self.read_sources(self.options.unstable),
                        'tpu': self.read_sources(self.options.tpu),}
        if hasattr(self.options, 'pu'):
            self.sources['pu'] = self.read_sources(self.options.pu)
        else:
            self.sources['pu'] = {}
        self.binaries = {'testing': {}, 'unstable': {}, 'tpu': {}, 'pu': {}}
        for arch in self.options.architectures:
            self.binaries['testing'][arch] = self.read_binaries(self.options.testing, "testing", arch)
            self.binaries['unstable'][arch] = self.read_binaries(self.options.unstable, "unstable", arch)
            self.binaries['tpu'][arch] = self.read_binaries(self.options.tpu, "tpu", arch)
            if hasattr(self.options, 'pu'):
                self.binaries['pu'][arch] = self.read_binaries(self.options.pu, "pu", arch)
            # build the testing system
            self.build_systems(arch)

        # read the release-critical bug summaries for testing and unstable
        self.bugs = {'unstable': self.read_bugs(self.options.unstable),
                     'testing': self.read_bugs(self.options.testing),}
        self.normalize_bugs()

        # read additional data
        self.dates = self.read_dates(self.options.testing)
        self.urgencies = self.read_urgencies(self.options.testing)
        self.hints = self.read_hints(self.options.unstable)
        self.excuses = []
        self.dependencies = {}

    def __parse_arguments(self):
        """Parse the command line arguments

        This method parses and initializes the command line arguments.
        While doing so, it preprocesses some of the options to be converted
        in a suitable form for the other methods of the class.
        """
        # initialize the parser
        parser = optparse.OptionParser(version="%prog")
        parser.add_option("-v", "", action="count", dest="verbose", help="enable verbose output")
        parser.add_option("-c", "--config", action="store", dest="config", default="/etc/britney.conf",
                               help="path for the configuration file")
        parser.add_option("", "--architectures", action="store", dest="architectures", default=None,
                               help="override architectures from configuration file")
        parser.add_option("", "--actions", action="store", dest="actions", default=None,
                               help="override the list of actions to be performed")
        parser.add_option("", "--hints", action="store", dest="hints", default=None,
                               help="additional hints, separated by semicolons")
        parser.add_option("", "--hint-tester", action="store_true", dest="hint_tester", default=None,
                               help="provide a command line interface to test hints")
        parser.add_option("", "--dry-run", action="store_true", dest="dry_run", default=False,
                               help="disable all outputs to the testing directory")
        parser.add_option("", "--compatible", action="store_true", dest="compatible", default=False,
                               help="enable full compatibility with old britney's output")
        parser.add_option("", "--auto-hinter", action="store_true", dest="autohinter", default=False,
                               help="enable use of auto-hinter")
        parser.add_option("", "--control-files", action="store_true", dest="control_files", default=False,
                               help="enable control files generation")
        parser.add_option("", "--nuninst-cache", action="store_true", dest="nuninst_cache", default=False,
                               help="do not build the non-installability status, use the cache from file")
        parser.add_option("", "--print-uninst", action="store_true", dest="print_uninst", default=False,
                               help="just print a summary of uninstallable packages")
        (self.options, self.args) = parser.parse_args()
        
        # integrity checks
        if self.options.nuninst_cache and self.options.print_uninst:
            exit.__log("nuninst_cache and print_uninst are mutually exclusive!", type="E")
            sys.exit(1)
        # if the configuration file exists, than read it and set the additional options
        elif not os.path.isfile(self.options.config):
            self.__log("Unable to read the configuration file (%s), exiting!" % self.options.config, type="E")
            sys.exit(1)

        # minimum days for unstable-testing transition and the list of hints
        # are handled as an ad-hoc case
        self.MINDAYS = {}
        self.HINTS = {'command-line': self.HINTS_ALL}
        for k, v in [map(string.strip,r.split('=', 1)) for r in file(self.options.config) if '=' in r and not r.strip().startswith('#')]:
            if k.startswith("MINDAYS_"):
                self.MINDAYS[k.split("_")[1].lower()] = int(v)
            elif k.startswith("HINTS_"):
                self.HINTS[k.split("_")[1].lower()] = \
                    reduce(lambda x,y: x+y, [hasattr(self, "HINTS_" + i) and getattr(self, "HINTS_" + i) or (i,) for i in v.split()])
            elif not hasattr(self.options, k.lower()) or \
                 not getattr(self.options, k.lower()):
                setattr(self.options, k.lower(), v)

        # Sort the architecture list
        allarches = sorted(self.options.architectures.split())
        arches = [x for x in allarches if x in self.options.nobreakall_arches.split()]
        arches += [x for x in allarches if x not in arches and x not in self.options.fucked_arches.split()]
        arches += [x for x in allarches if x not in arches and x not in self.options.break_arches.split()]
        arches += [x for x in allarches if x not in arches and x not in self.options.new_arches.split()]
        arches += [x for x in allarches if x not in arches]
        self.options.architectures = arches
        self.options.smooth_updates = self.options.smooth_updates.split()

    def __log(self, msg, type="I"):
        """Print info messages according to verbosity level
        
        An easy-and-simple log method which prints messages to the standard
        output. The type parameter controls the urgency of the message, and
        can be equal to `I' for `Information', `W' for `Warning' and `E' for
        `Error'. Warnings and errors are always printed, and information is
        printed only if the verbose logging is enabled.
        """
        if self.options.verbose or type in ("E", "W"):
            print "%s: [%s] - %s" % (type, time.asctime(), msg)

    # Data reading/writing methods
    # ----------------------------

    def build_systems(self, arch=None):
        for a in self.options.architectures:
            if arch and a != arch: continue
            packages = {}
            binaries = self.binaries['testing'][arch][0].copy()
            for k in binaries:
                packages[k] = binaries[k][:]
                if packages[k][PROVIDES]:
                    packages[k][PROVIDES] = ", ".join(packages[k][PROVIDES])
                else: packages[k][PROVIDES] = None
            self.systems[a] = buildSystem(a, packages)

    def read_sources(self, basedir):
        """Read the list of source packages from the specified directory
        
        The source packages are read from the `Sources' file within the
        directory specified as `basedir' parameter. Considering the
        large amount of memory needed, not all the fields are loaded
        in memory. The available fields are Version, Maintainer and Section.

        The method returns a list where every item represents a source
        package as a dictionary.
        """
        sources = {}
        filename = os.path.join(basedir, "Sources")
        self.__log("Loading source packages from %s" % filename)
        try:
            Packages = apt_pkg.TagFile(open(filename))
            get_field = Packages.section.get
            step = Packages.step
        except AttributeError:
            Packages = apt_pkg.ParseTagFile(open(filename))
            get_field = Packages.Section.get
            step = Packages.Step
        while step():
            pkg = get_field('Package')
            ver = get_field('Version')
            # There may be multiple versions of the source package
            # (in unstable) if some architectures have out-of-date
            # binaries.  We only ever consider the source with the
            # largest version for migration.
            if pkg in sources and apt_pkg.VersionCompare(sources[pkg][0], ver) > 0:
                continue
            sources[pkg] = [ver,
                            get_field('Section'),
                            [],
                            get_field('Maintainer'),
                            False,
                           ]
        return sources

    def read_binaries(self, basedir, distribution, arch):
        """Read the list of binary packages from the specified directory
        
        The binary packages are read from the `Packages_${arch}' files
        within the directory specified as `basedir' parameter, replacing
        ${arch} with the value of the arch parameter. Considering the
        large amount of memory needed, not all the fields are loaded
        in memory. The available fields are Version, Source, Pre-Depends,
        Depends, Conflicts, Provides and Architecture.
        
        After reading the packages, reverse dependencies are computed
        and saved in the `rdepends' keys, and the `Provides' field is
        used to populate the virtual packages list.

        The dependencies are parsed with the apt.pkg.ParseDepends method,
        and they are stored both as the format of its return value and
        text.

        The method returns a tuple. The first element is a list where
        every item represents a binary package as a dictionary; the second
        element is a dictionary which maps virtual packages to real
        packages that provide them.
        """

        packages = {}
        provides = {}
        sources = self.sources

        filename = os.path.join(basedir, "Packages_%s" % arch)
        self.__log("Loading binary packages from %s" % filename)
        try:
            Packages = apt_pkg.TagFile(open(filename))
            get_field = Packages.section.get
            step = Packages.step
        except AttributeError:
            Packages = apt_pkg.ParseTagFile(open(filename))
            get_field = Packages.Section.get
            step = Packages.Step
        while step():
            pkg = get_field('Package')
            version = get_field('Version')

            # There may be multiple versions of any arch:all packages
            # (in unstable) if some architectures have out-of-date
            # binaries.  We only ever consider the package with the
            # largest version for migration.
            if pkg in packages and apt_pkg.VersionCompare(packages[pkg][0], version) > 0:
                continue

            final_conflicts_list = []
            conflicts = get_field('Conflicts')
            if conflicts:
                final_conflicts_list.append(conflicts)
            breaks = get_field('Breaks')
            if breaks:
                final_conflicts_list.append(breaks)
            dpkg = [version,
                    get_field('Section'),
                    pkg, 
                    version,
                    get_field('Architecture'),
                    get_field('Pre-Depends'),
                    get_field('Depends'),
                    ', '.join(final_conflicts_list) or None,
                    get_field('Provides'),
                    [],
                    [],
                   ]

            # retrieve the name and the version of the source package
            source = get_field('Source')
            if source:
                dpkg[SOURCE] = source.split(" ")[0]
                if "(" in source:
                    dpkg[SOURCEVER] = source[source.find("(")+1:source.find(")")]

            # if the source package is available in the distribution, then register this binary package
            if dpkg[SOURCE] in sources[distribution]:
                sources[distribution][dpkg[SOURCE]][BINARIES].append(pkg + "/" + arch)
            # if the source package doesn't exist, create a fake one
            else:
                sources[distribution][dpkg[SOURCE]] = [dpkg[SOURCEVER], 'faux', [pkg + "/" + arch], None, True]

            # register virtual packages and real packages that provide them
            if dpkg[PROVIDES]:
                parts = map(string.strip, dpkg[PROVIDES].split(","))
                for p in parts:
                    if p not in provides:
                        provides[p] = []
                    provides[p].append(pkg)
                dpkg[PROVIDES] = parts
            else: dpkg[PROVIDES] = []

            # add the resulting dictionary to the package list
            packages[pkg] = dpkg

        # loop again on the list of packages to register reverse dependencies and conflicts
        register_reverses = self.register_reverses
        for pkg in packages:
            register_reverses(pkg, packages, provides, check_doubles=False)

        # return a tuple with the list of real and virtual packages
        return (packages, provides)

    def register_reverses(self, pkg, packages, provides, check_doubles=True, parse_depends=apt_pkg.ParseDepends):
        """Register reverse dependencies and conflicts for the specified package

        This method registers the reverse dependencies and conflicts for
        a given package using `packages` as the list of packages and `provides`
        as the list of virtual packages.

        The method has an optional parameter parse_depends which is there
        just for performance reasons and is not meant to be overwritten.
        """
        # register the list of the dependencies for the depending packages
        dependencies = []
        if packages[pkg][DEPENDS]:
            dependencies.extend(parse_depends(packages[pkg][DEPENDS]))
        if packages[pkg][PREDEPENDS]:
            dependencies.extend(parse_depends(packages[pkg][PREDEPENDS]))
        # go through the list
        for p in dependencies:
            for a in p:
                # register real packages
                if a[0] in packages and (not check_doubles or pkg not in packages[a[0]][RDEPENDS]):
                    packages[a[0]][RDEPENDS].append(pkg)
                # register packages which provide a virtual package
                elif a[0] in provides:
                    for i in provides.get(a[0]):
                        if i not in packages: continue
                        if not check_doubles or pkg not in packages[i][RDEPENDS]:
                            packages[i][RDEPENDS].append(pkg)
        # register the list of the conflicts for the conflicting packages
        if packages[pkg][CONFLICTS]:
            for p in parse_depends(packages[pkg][CONFLICTS]):
                for a in p:
                    # register real packages
                    if a[0] in packages and (not check_doubles or pkg not in packages[a[0]][RCONFLICTS]):
                        packages[a[0]][RCONFLICTS].append(pkg)
                    # register packages which provide a virtual package
                    elif a[0] in provides:
                        for i in provides[a[0]]:
                            if i not in packages: continue
                            if not check_doubles or pkg not in packages[i][RCONFLICTS]:
                                packages[i][RCONFLICTS].append(pkg)
     
    def read_bugs(self, basedir):
        """Read the release critial bug summary from the specified directory
        
        The RC bug summaries are read from the `BugsV' file within the
        directory specified in the `basedir' parameter. The file contains
        rows with the format:

        <package-name> <bug number>[,<bug number>...]

        The method returns a dictionary where the key is the binary package
        name and the value is the list of open RC bugs for it.
        """
        bugs = {}
        filename = os.path.join(basedir, "BugsV")
        self.__log("Loading RC bugs data from %s" % filename)
        for line in open(filename):
            l = line.split()
            if len(l) != 2:
                self.__log("Malformed line found in line %s" % (line), type='W')
                continue
            pkg = l[0]
            bugs.setdefault(pkg, [])
            bugs[pkg] += l[1].split(",")
        return bugs

    def write_bugs(self, basedir, bugs):
        """Write the release critical bug summary to the specified directory

        For a more detailed explanation of the format, please check the method
        read_bugs.
        """
        filename = os.path.join(basedir, "BugsV")
        self.__log("Writing RC bugs data to %s" % filename)
        f = open(filename, 'w')
        for pkg in sorted(bugs.keys()):
            if not bugs[pkg]:
                continue
            f.write("%s %s\n" % (pkg, ','.join(bugs[pkg])))
        f.close()

    def __maxver(self, pkg, dist):
        """Return the maximum version for a given package name
        
        This method returns None if the specified source package
        is not available in the `dist' distribution. If the package
        exists, then it returns the maximum version between the
        source package and its binary packages.
        """
        maxver = None
        if pkg in self.sources[dist]:
            maxver = self.sources[dist][pkg][VERSION]
        for arch in self.options.architectures:
            if pkg not in self.binaries[dist][arch][0]: continue
            pkgv = self.binaries[dist][arch][0][pkg][VERSION]
            if maxver == None or apt_pkg.VersionCompare(pkgv, maxver) > 0:
                maxver = pkgv
        return maxver

    def normalize_bugs(self):
        """Normalize the release critical bug summaries for testing and unstable
        
        The method doesn't return any value: it directly modifies the
        object attribute `bugs'.
        """
        # loop on all the package names from testing and unstable bug summaries
        for pkg in set(self.bugs['testing'].keys() + self.bugs['unstable'].keys()):

            # make sure that the key is present in both dictionaries
            if pkg not in self.bugs['testing']:
                self.bugs['testing'][pkg] = []
            elif pkg not in self.bugs['unstable']:
                self.bugs['unstable'][pkg] = []

            if pkg.startswith("src:"):
                pkg = pkg[4:]

            # retrieve the maximum version of the package in testing:
            maxvert = self.__maxver(pkg, 'testing')

            # if the package is not available in testing, then reset
            # the list of RC bugs
            if maxvert == None:
                self.bugs['testing'][pkg] = []

    def read_dates(self, basedir):
        """Read the upload date for the packages from the specified directory
        
        The upload dates are read from the `Dates' file within the directory
        specified as `basedir' parameter. The file contains rows with the
        format:

        <package-name> <version> <date-of-upload>

        The dates are expressed as days starting from the 1970-01-01.

        The method returns a dictionary where the key is the binary package
        name and the value is a tuple with two items, the version and the date.
        """
        dates = {}
        filename = os.path.join(basedir, "Dates")
        self.__log("Loading upload data from %s" % filename)
        for line in open(filename):
            l = line.split()
            if len(l) != 3: continue
            try:
                dates[l[0]] = (l[1], int(l[2]))
            except ValueError:
                self.__log("Dates, unable to parse \"%s\"" % line, type="E")
        return dates

    def write_dates(self, basedir, dates):
        """Write the upload date for the packages to the specified directory

        For a more detailed explanation of the format, please check the method
        read_dates.
        """
        filename = os.path.join(basedir, "Dates")
        self.__log("Writing upload data to %s" % filename)
        f = open(filename, 'w')
        for pkg in sorted(dates.keys()):
            f.write("%s %s %d\n" % ((pkg,) + dates[pkg]))
        f.close()


    def read_urgencies(self, basedir):
        """Read the upload urgency of the packages from the specified directory
        
        The upload urgencies are read from the `Urgency' file within the
        directory specified as `basedir' parameter. The file contains rows
        with the format:

        <package-name> <version> <urgency>

        The method returns a dictionary where the key is the binary package
        name and the value is the greatest urgency from the versions of the
        package that are higher then the testing one.
        """

        urgencies = {}
        filename = os.path.join(basedir, "Urgency")
        self.__log("Loading upload urgencies from %s" % filename)
        for line in open(filename):
            l = line.split()
            if len(l) != 3: continue

            # read the minimum days associated with the urgencies
            urgency_old = urgencies.get(l[0], self.options.default_urgency)
            mindays_old = self.MINDAYS.get(urgency_old, self.MINDAYS[self.options.default_urgency])
            mindays_new = self.MINDAYS.get(l[2], self.MINDAYS[self.options.default_urgency])

            # if the new urgency is lower (so the min days are higher), do nothing
            if mindays_old <= mindays_new:
                continue

            # if the package exists in testing and it is more recent, do nothing
            tsrcv = self.sources['testing'].get(l[0], None)
            if tsrcv and apt_pkg.VersionCompare(tsrcv[VERSION], l[1]) >= 0:
                continue

            # if the package doesn't exist in unstable or it is older, do nothing
            usrcv = self.sources['unstable'].get(l[0], None)
            if not usrcv or apt_pkg.VersionCompare(usrcv[VERSION], l[1]) < 0:
                continue

            # update the urgency for the package
            urgencies[l[0]] = l[2]

        return urgencies

    def read_hints(self, basedir):
        """Read the hint commands from the specified directory
        
        The hint commands are read from the files contained in the `Hints'
        directory within the directory specified as `basedir' parameter. 
        The names of the files have to be the same as the authorized users
        for the hints.
        
        The file contains rows with the format:

        <command> <package-name>[/<version>]

        The method returns a dictionary where the key is the command, and
        the value is the list of affected packages.
        """
        hints = HintCollection()

        for who in self.HINTS.keys():
            if who == 'command-line':
                lines = self.options.hints and self.options.hints.split(';') or ()
            else:
                filename = os.path.join(basedir, "Hints", who)
                if not os.path.isfile(filename):
                    self.__log("Cannot read hints list from %s, no such file!" % filename, type="E")
                    continue
                self.__log("Loading hints list from %s" % filename)
                lines = open(filename)
            for line in lines:
                line = line.strip()
                if line == "": continue
                l = line.split()
                if l[0] == 'finished':
                    break
                elif l[0] not in self.HINTS[who]:
                    continue
                elif l[0] in ["approve", "block", "block-all", "block-udeb", "unblock", "unblock-udeb", "force", "urgent", "remove"]:
                    for package in l[1:]:
                        hints.add_hint('%s %s' % (l[0], package), who)
                elif l[0] in ["age-days"]:
                    for package in l[2:]:
                        hints.add_hint('%s %s %s' % (l[0], l[1], package), who)
                else:
                    hints.add_hint(l, who)

        for x in ["approve", "block", "block-all", "block-udeb", "unblock", "unblock-udeb", "force", "urgent", "remove", "age-days"]:
            z = {}
            for hint in hints[x]:
                package = hint.package
                if z.has_key(package) and z[package] != hint.version:
                    if x in ['unblock', 'unblock-udeb']:
                        if apt_pkg.VersionCompare(z[package], hint.version) < 0:
                            # This hint is for a newer version, so discard the old one
                            self.__log("Overriding %s[%s] = %s with %s" % (x, package, z[package], hint.version), type="W")
                            for other in [y for y in hints[x] if y.package==package and y.version==z[package]]:
                                other.set_active(False)
                        else:
                            # This hint is for an older version, so ignore it in favour of the new one
                            self.__log("Ignoring %s[%s] = %s, %s is higher or equal" % (x, package, hint.version, z[package]), type="W")
                            hint.set_active(False)
                    else:
                        self.__log("Overriding %s[%s] = %s with %s" % (x, package, z[package], hint.version), type="W")
                        for other in [y for y in hints[x] if y.package==package and y.version==z[package]]:
                            other.set_active(False)
                        
                z[package] = hint.version

        # Sanity check the hints hash
        if len(hints["block"]) == 0 and len(hints["block-udeb"]) == 0:
            self.__log("WARNING: No block hints at all, not even udeb ones!", type="W")

        # A (t-)p-u approval overrides an unstable block
        for p in hints["approve"]:
            for o in hints.search('unblock', package=p.package):
                o.set_active(False)
            hints.add_hint('unblock %s/%s' % (p.package, p.version), p.user)

        return hints

    def write_heidi(self, filename):
        """Write the output HeidiResult

        This method write the output for Heidi, which contains all the
        binary packages and the source packages in the form:
        
        <pkg-name> <pkg-version> <pkg-architecture> <pkg-section>
        <src-name> <src-version> source <src-section>
        """
        self.__log("Writing Heidi results to %s" % filename)
        f = open(filename, 'w')

        # local copies
        sources = self.sources['testing']

        # write binary packages
        for arch in sorted(self.options.architectures):
            binaries = self.binaries['testing'][arch][0]
            for pkg_name in sorted(binaries):
                pkg = binaries[pkg_name]
                pkgv = pkg[VERSION]
                pkgarch = pkg[ARCHITECTURE] or 'all'
                pkgsec = pkg[SECTION] or 'faux'
                f.write('%s %s %s %s\n' % (pkg_name, pkgv, pkgarch, pkgsec))

        # write sources
        for src_name in sorted(sources):
            src = sources[src_name]
            srcv = src[VERSION]
            srcsec = src[SECTION] or 'unknown'
            f.write('%s %s source %s\n' % (src_name, srcv, srcsec))

        f.close()

    def write_controlfiles(self, basedir, suite):
        """Write the control files

        This method writes the control files for the binary packages of all
        the architectures and for the source packages.
        """
        sources = self.sources[suite]

        self.__log("Writing new %s control files to %s" % (suite, basedir))
        for arch in self.options.architectures:
            filename = os.path.join(basedir, 'Packages_%s' % arch)
            f = open(filename, 'w')
            binaries = self.binaries[suite][arch][0]
            for pkg in binaries:
                output = "Package: %s\n" % pkg
                for key, k in ((SECTION, 'Section'), (ARCHITECTURE, 'Architecture'), (SOURCE, 'Source'), (VERSION, 'Version'), 
                          (PREDEPENDS, 'Pre-Depends'), (DEPENDS, 'Depends'), (PROVIDES, 'Provides'), (CONFLICTS, 'Conflicts')):
                    if not binaries[pkg][key]: continue
                    if key == SOURCE:
                        if binaries[pkg][SOURCE] == pkg:
                            if binaries[pkg][SOURCEVER] != binaries[pkg][VERSION]:
                                source = binaries[pkg][SOURCE] + " (" + binaries[pkg][SOURCEVER] + ")"
                            else: continue
                        else:
                            if binaries[pkg][SOURCEVER] != binaries[pkg][VERSION]:
                                source = binaries[pkg][SOURCE] + " (" + binaries[pkg][SOURCEVER] + ")"
                            else:
                                source = binaries[pkg][SOURCE]
                        output += (k + ": " + source + "\n")
                        if sources[binaries[pkg][SOURCE]][MAINTAINER]:
                            output += ("Maintainer: " + sources[binaries[pkg][SOURCE]][MAINTAINER] + "\n")
                    elif key == PROVIDES:
                        if len(binaries[pkg][key]) > 0:
                            output += (k + ": " + ", ".join(binaries[pkg][key]) + "\n")
                    else:
                        output += (k + ": " + binaries[pkg][key] + "\n")
                f.write(output + "\n")
            f.close()

        filename = os.path.join(basedir, 'Sources')
        f = open(filename, 'w')
        for src in sources:
            output = "Package: %s\n" % src
            for key, k in ((VERSION, 'Version'), (SECTION, 'Section'), (MAINTAINER, 'Maintainer')):
                if not sources[src][key]: continue
                output += (k + ": " + sources[src][key] + "\n")
            f.write(output + "\n")
        f.close()

    def write_nuninst(self, nuninst):
        """Write the non-installable report"""
        f = open(self.options.noninst_status, 'w')
        f.write("Built on: " + time.strftime("%Y.%m.%d %H:%M:%S %z", time.gmtime(time.time())) + "\n")
        f.write("Last update: " + time.strftime("%Y.%m.%d %H:%M:%S %z", time.gmtime(time.time())) + "\n\n")
        f.write("".join([k + ": " + " ".join(nuninst[k]) + "\n" for k in nuninst]))
        f.close()

    def read_nuninst(self):
        """Read the non-installable report"""
        f = open(self.options.noninst_status)
        nuninst = {}
        for r in f:
            if ":" not in r: continue
            arch, packages = r.strip().split(":", 1)
            if arch.split("+", 1)[0] in self.options.architectures:
                nuninst[arch] = set(packages.split())
        return nuninst


    # Utility methods for package analysis
    # ------------------------------------

    def same_source(self, sv1, sv2):
        """Check if two version numbers are built from the same source

        This method returns a boolean value which is true if the two
        version numbers specified as parameters are built from the same
        source. The main use of this code is to detect binary-NMU.
        """
        if sv1 == sv2:
            return 1

        m = re.match(r'^(.*)\+b\d+$', sv1)
        if m: sv1 = m.group(1)
        m = re.match(r'^(.*)\+b\d+$', sv2)
        if m: sv2 = m.group(1)

        if sv1 == sv2:
            return 1

        return 0

    def get_dependency_solvers(self, block, arch, distribution, excluded=[], strict=False):
        """Find the packages which satisfy a dependency block

        This method returns the list of packages which satisfy a dependency
        block (as returned by apt_pkg.ParseDepends) for the given architecture
        and distribution.

        It returns a tuple with two items: the first is a boolean which is
        True if the dependency is satisfied, the second is the list of the
        solving packages.
        """

        packages = []

        # local copies for better performances
        binaries = self.binaries[distribution][arch]

        # for every package, version and operation in the block
        for name, version, op in block:
            # look for the package in unstable
            if name not in excluded and name in binaries[0]:
                package = binaries[0][name]
                # check the versioned dependency (if present)
                if op == '' and version == '' or apt_pkg.CheckDep(package[VERSION], op, version):
                    packages.append(name)

            # look for the package in the virtual packages list and loop on them
            for prov in binaries[1].get(name, []):
                if prov in excluded or \
                   prov not in binaries[0]: continue
                package = binaries[0][prov]
                # check the versioned dependency (if present)
                # TODO: this is forbidden by the debian policy, which says that versioned
                #       dependencies on virtual packages are never satisfied. The old britney
                #       does it and we have to go with it, but at least a warning should be raised.
                if op == '' and version == '' or not strict and apt_pkg.CheckDep(package[VERSION], op, version):
                    packages.append(prov)

        return (len(packages) > 0, packages)

    def excuse_unsat_deps(self, pkg, src, arch, suite, excuse, excluded=[]):
        """Find unsatisfied dependencies for a binary package

        This method analyzes the dependencies of the binary package specified
        by the parameter `pkg', built from the source package `src', for the
        architecture `arch' within the suite `suite'. If the dependency can't
        be satisfied in testing and/or unstable, it updates the excuse passed
        as parameter.

        The dependency fields checked are Pre-Depends and Depends.
        """
        # retrieve the binary package from the specified suite and arch
        binary_u = self.binaries[suite][arch][0][pkg]

        # local copies for better performances
        parse_depends = apt_pkg.ParseDepends
        get_dependency_solvers = self.get_dependency_solvers
        strict = True # not self.options.compatible

        # analyze the dependency fields (if present)
        for type_key, type in ((PREDEPENDS, 'Pre-Depends'), (DEPENDS, 'Depends')):
            if not binary_u[type_key]:
                continue

            # for every block of dependency (which is formed as conjunction of disconjunction)
            for block, block_txt in zip(parse_depends(binary_u[type_key]), binary_u[type_key].split(',')):
                # if the block is satisfied in testing, then skip the block
                solved, packages = get_dependency_solvers(block, arch, 'testing', excluded, strict=strict)
                if solved:
                    for p in packages:
                        if p not in self.binaries[suite][arch][0]: continue
                        excuse.add_sane_dep(self.binaries[suite][arch][0][p][SOURCE])
                    continue

                # check if the block can be satisfied in unstable, and list the solving packages
                solved, packages = get_dependency_solvers(block, arch, suite, [], strict=strict)
                packages = [self.binaries[suite][arch][0][p][SOURCE] for p in packages]

                # if the dependency can be satisfied by the same source package, skip the block:
                # obviously both binary packages will enter testing together
                if src in packages: continue

                # if no package can satisfy the dependency, add this information to the excuse
                if len(packages) == 0:
                    excuse.addhtml("%s/%s unsatisfiable %s: %s" % (pkg, arch, type, block_txt.strip()))
                    if arch not in self.options.break_arches.split():
                        excuse.add_unsat_dep(arch)
                    continue

                # for the solving packages, update the excuse to add the dependencies
                for p in packages:
                    if arch not in self.options.break_arches.split():
                        excuse.add_dep(p, arch)
                    else:
                        excuse.add_break_dep(p, arch)

        return True

    # Package analysis methods
    # ------------------------

    def should_remove_source(self, pkg):
        """Check if a source package should be removed from testing
        
        This method checks if a source package should be removed from the
        testing distribution; this happens if the source package is not
        present in the unstable distribution anymore.

        It returns True if the package can be removed, False otherwise.
        In the former case, a new excuse is appended to the the object
        attribute excuses.
        """
        # if the source package is available in unstable, then do nothing
        if pkg in self.sources['unstable']:
            return False
        # otherwise, add a new excuse for its removal and return True
        src = self.sources['testing'][pkg]
        excuse = Excuse("-" + pkg)
        excuse.set_vers(src[VERSION], None)
        src[MAINTAINER] and excuse.set_maint(src[MAINTAINER].strip())
        src[SECTION] and excuse.set_section(src[SECTION].strip())

        # if the package is blocked, skip it
        for hint in self.hints.search('block', package=pkg, removal=True):
            excuse.addhtml("Not touching package, as requested by %s (contact debian-release "
                "if update is needed)" % hint.user)
            excuse.addhtml("Not considered")
            self.excuses.append(excuse)
            return False

        excuse.addhtml("Valid candidate")
        self.excuses.append(excuse)
        return True

    def should_upgrade_srcarch(self, src, arch, suite):
        """Check if a binary package should be upgraded

        This method checks if a binary package should be upgraded; this can
        happen also if the binary package is a binary-NMU for the given arch.
        The analysis is performed for the source package specified by the
        `src' parameter, checking the architecture `arch' for the distribution
        `suite'.
       
        It returns False if the given package doesn't need to be upgraded,
        True otherwise. In the former case, a new excuse is appended to
        the the object attribute excuses.
        """
        # retrieve the source packages for testing and suite
        source_t = self.sources['testing'][src]
        source_u = self.sources[suite][src]

        # build the common part of the excuse, which will be filled by the code below
        ref = "%s/%s%s" % (src, arch, suite != 'unstable' and "_" + suite or "")
        excuse = Excuse(ref)
        excuse.set_vers(source_t[VERSION], source_t[VERSION])
        source_u[MAINTAINER] and excuse.set_maint(source_u[MAINTAINER].strip())
        source_u[SECTION] and excuse.set_section(source_u[SECTION].strip())
        
        # if there is a `remove' hint and the requested version is the same as the
        # version in testing, then stop here and return False
        for hint in [ x for x in self.hints.search('remove', package=src) if self.same_source(source_t[VERSION], x.version) ]:
            excuse.addhtml("Removal request by %s" % (hint.user))
            excuse.addhtml("Trying to remove package, not update it")
            excuse.addhtml("Not considered")
            self.excuses.append(excuse)
            return False

        # the starting point is that there is nothing wrong and nothing worth doing
        anywrongver = False
        anyworthdoing = False

        # for every binary package produced by this source in unstable for this architecture
        for pkg in sorted(filter(lambda x: x.endswith("/" + arch), source_u[BINARIES]), key=lambda x: x.split("/")[0]):
            pkg_name = pkg.split("/")[0]

            # retrieve the testing (if present) and unstable corresponding binary packages
            binary_t = pkg in source_t[BINARIES] and self.binaries['testing'][arch][0][pkg_name] or None
            binary_u = self.binaries[suite][arch][0][pkg_name]

            # this is the source version for the new binary package
            pkgsv = self.binaries[suite][arch][0][pkg_name][SOURCEVER]

            # if the new binary package is architecture-independent, then skip it
            if binary_u[ARCHITECTURE] == 'all':
                excuse.addhtml("Ignoring %s %s (from %s) as it is arch: all" % (pkg_name, binary_u[VERSION], pkgsv))
                continue

            # if the new binary package is not from the same source as the testing one, then skip it
            if not self.same_source(source_t[VERSION], pkgsv):
                anywrongver = True
                excuse.addhtml("From wrong source: %s %s (%s not %s)" % (pkg_name, binary_u[VERSION], pkgsv, source_t[VERSION]))
                break

            # find unsatisfied dependencies for the new binary package
            self.excuse_unsat_deps(pkg_name, src, arch, suite, excuse)

            # if the binary is not present in testing, then it is a new binary;
            # in this case, there is something worth doing
            if not binary_t:
                excuse.addhtml("New binary: %s (%s)" % (pkg_name, binary_u[VERSION]))
                anyworthdoing = True
                continue

            # at this point, the binary package is present in testing, so we can compare
            # the versions of the packages ...
            vcompare = apt_pkg.VersionCompare(binary_t[VERSION], binary_u[VERSION])

            # ... if updating would mean downgrading, then stop here: there is something wrong
            if vcompare > 0:
                anywrongver = True
                excuse.addhtml("Not downgrading: %s (%s to %s)" % (pkg_name, binary_t[VERSION], binary_u[VERSION]))
                break
            # ... if updating would mean upgrading, then there is something worth doing
            elif vcompare < 0:
                excuse.addhtml("Updated binary: %s (%s to %s)" % (pkg_name, binary_t[VERSION], binary_u[VERSION]))
                anyworthdoing = True

        # if there is nothing wrong and there is something worth doing or the source
        # package is not fake, then check what packages should be removed
        if not anywrongver and (anyworthdoing or not self.sources[suite][src][FAKESRC]):
            srcv = self.sources[suite][src][VERSION]
            ssrc = self.same_source(source_t[VERSION], srcv)
            # for every binary package produced by this source in testing for this architecture
            for pkg in sorted([x.split("/")[0] for x in self.sources['testing'][src][BINARIES] if x.endswith("/"+arch)]):
                # if the package is architecture-independent, then ignore it
                if self.binaries['testing'][arch][0][pkg][ARCHITECTURE] == 'all':
                    excuse.addhtml("Ignoring removal of %s as it is arch: all" % (pkg))
                    continue
                # if the package is not produced by the new source package, then remove it from testing
                if pkg not in self.binaries[suite][arch][0]:
                    tpkgv = self.binaries['testing'][arch][0][pkg][VERSION]
                    excuse.addhtml("Removed binary: %s %s" % (pkg, tpkgv))
                    if ssrc: anyworthdoing = True

        # if there is nothing wrong and there is something worth doing, this is a valid candidate
        if not anywrongver and anyworthdoing:
            excuse.addhtml("Valid candidate")
            self.excuses.append(excuse)
            return True
        # else if there is something worth doing (but something wrong, too) this package won't be considered
        elif anyworthdoing:
            excuse.addhtml("Not considered")
            self.excuses.append(excuse)

        # otherwise, return False
        return False

    def should_upgrade_src(self, src, suite):
        """Check if source package should be upgraded

        This method checks if a source package should be upgraded. The analysis
        is performed for the source package specified by the `src' parameter, 
        checking the architecture `arch' for the distribution `suite'.
       
        It returns False if the given package doesn't need to be upgraded,
        True otherwise. In the former case, a new excuse is appended to
        the object attribute excuses.
        """

        # retrieve the source packages for testing (if available) and suite
        source_u = self.sources[suite][src]
        if src in self.sources['testing']:
            source_t = self.sources['testing'][src]
            # if testing and unstable have the same version, then this is a candidate for binary-NMUs only
            if apt_pkg.VersionCompare(source_t[VERSION], source_u[VERSION]) == 0:
                return False
        else:
            source_t = None

        # build the common part of the excuse, which will be filled by the code below
        ref = "%s%s" % (src, suite != 'unstable' and "_" + suite or "")
        excuse = Excuse(ref)
        excuse.set_vers(source_t and source_t[VERSION] or None, source_u[VERSION])
        source_u[MAINTAINER] and excuse.set_maint(source_u[MAINTAINER].strip())
        source_u[SECTION] and excuse.set_section(source_u[SECTION].strip())

        # the starting point is that we will update the candidate
        update_candidate = True
        
        # if the version in unstable is older, then stop here with a warning in the excuse and return False
        if source_t and apt_pkg.VersionCompare(source_u[VERSION], source_t[VERSION]) < 0:
            excuse.addhtml("ALERT: %s is newer in testing (%s %s)" % (src, source_t[VERSION], source_u[VERSION]))
            self.excuses.append(excuse)
            return False

        # check if the source package really exists or if it is a fake one
        if source_u[FAKESRC]:
            excuse.addhtml("%s source package doesn't exist" % (src))
            update_candidate = False

        # retrieve the urgency for the upload, ignoring it if this is a NEW package (not present in testing)
        urgency = self.urgencies.get(src, self.options.default_urgency)
        if not source_t and urgency != self.options.default_urgency:
            excuse.addhtml("Ignoring %s urgency setting for NEW package" % (urgency))
            urgency = self.options.default_urgency

        # if there is a `remove' hint and the requested version is the same as the
        # version in testing, then stop here and return False
        for item in self.hints.search('remove', package=src):
            if source_t and self.same_source(source_t[VERSION], item.version) or \
               self.same_source(source_u[VERSION], item.version):
                excuse.addhtml("Removal request by %s" % (item.user))
                excuse.addhtml("Trying to remove package, not update it")
                update_candidate = False

        # check if there is a `block' or `block-udeb' hint for this package, or a `block-all source' hint
        blocked = {}
        for hint in self.hints.search(package=src):
            if hint.type == 'block' or (hint.type == 'block-all' and hint.package == 'source' and hint not in blocked['block']):
                blocked['block'] = hint
            if hint.type == 'block-udeb':
                blocked['block-udeb'] = hint

        # if the source is blocked, then look for an `unblock' hint; the unblock request
        # is processed only if the specified version is correct. If a package is blocked
        # by `block-udeb', then `unblock-udeb' must be present to cancel it.
        for block_cmd in blocked:
            unblock_cmd = "un" + block_cmd
            unblocks = self.hints.search(unblock_cmd, package=src)
         
            if unblocks and self.same_source(unblocks[0].version, source_u[VERSION]):
                excuse.addhtml("Ignoring %s request by %s, due to %s request by %s" %
                               (block_cmd, blocked[block_cmd].user, unblock_cmd, unblocks[0].user))
            else:
                if unblocks:
                    excuse.addhtml("%s request by %s ignored due to version mismatch: %s" %
                                   (unblock_cmd.capitalize(), unblocks[0].user, unblocks[0].version))
                excuse.addhtml("Not touching package due to %s request by %s (contact debian-release if update is needed)" %
                               (block_cmd, blocked[block_cmd].user))
                update_candidate = False

        # if the suite is unstable, then we have to check the urgency and the minimum days of
        # permanence in unstable before updating testing; if the source package is too young,
        # the check fails and we set update_candidate to False to block the update; consider
        # the age-days hint, if specified for the package
        if suite == 'unstable':
            if src not in self.dates:
                self.dates[src] = (source_u[VERSION], self.date_now)
            elif not self.same_source(self.dates[src][0], source_u[VERSION]):
                self.dates[src] = (source_u[VERSION], self.date_now)

            days_old = self.date_now - self.dates[src][1]
            min_days = self.MINDAYS[urgency]

            for age_days_hint in [ x for x in self.hints.search('age-days', package=src) if \
               self.same_source(source_u[VERSION], x.version) ]:
                excuse.addhtml("Overriding age needed from %d days to %d by %s" % (min_days,
                    int(age_days_hint.days), age_days_hint.user))
                min_days = int(age_days_hint.days)

            excuse.setdaysold(days_old, min_days)
            if days_old < min_days:
                urgent_hints = [ x for x in self.hints.search('urgent', package=src) if \
                   self.same_source(source_u[VERSION], x.version) ]
                if urgent_hints:
                    excuse.addhtml("Too young, but urgency pushed by %s" % (urgent_hints[0].user))
                else:
                    update_candidate = False

        if suite in ['pu', 'tpu']:
            # o-o-d(ish) checks for (t-)p-u
            for arch in self.options.architectures:
                # If the package isn't in testing or the testing
                # package produces no packages on this architecture,
                # then it can't be out-of-date.  We assume that if
                # the (t-)p-u package has produced any binaries for
                # this architecture then it is ok

                if not src in self.sources["testing"] or \
                   (len([x for x in self.sources["testing"][src][BINARIES] if x.endswith("/"+arch) and self.binaries["testing"][arch][0][x.split("/")[0]][ARCHITECTURE] != 'all' ]) == 0) or \
                   (len([x for x in self.sources[suite][src][BINARIES] if x.endswith("/"+arch) and self.binaries[suite][arch][0][x.split("/")[0]][ARCHITECTURE] != 'all' ]) > 0):
                    continue

                if suite == 'tpu':
                    base = 'testing'
                else:
                    base = 'stable'
                text = "Not yet built on <a href=\"http://buildd.debian.org/status/logs.php?arch=%s&pkg=%s&ver=%s&suite=%s\" target=\"_blank\">%s</a> (relative to testing)" % (urllib.quote(arch), urllib.quote(src), urllib.quote(source_u[VERSION]), arch, base)

                if arch in self.options.fucked_arches.split():
                    text = text + " (but %s isn't keeping up, so never mind)" % (arch)
                else:
                    update_candidate = False

                excuse.addhtml(text)

        # at this point, we check the status of the builds on all the supported architectures
        # to catch the out-of-date ones
        pkgs = {src: ["source"]}
        for arch in self.options.architectures:
            oodbins = {}
            # for every binary package produced by this source in the suite for this architecture
            for pkg in sorted([x.split("/")[0] for x in self.sources[suite][src][BINARIES] if x.endswith("/"+arch)]):
                if pkg not in pkgs: pkgs[pkg] = []
                pkgs[pkg].append(arch)

                # retrieve the binary package and its source version
                binary_u = self.binaries[suite][arch][0][pkg]
                pkgsv = binary_u[SOURCEVER]

                # if it wasn't built by the same source, it is out-of-date
                if not self.same_source(source_u[VERSION], pkgsv):
                    if pkgsv not in oodbins:
                        oodbins[pkgsv] = []
                    oodbins[pkgsv].append(pkg)
                    continue

                # if the package is architecture-dependent or the current arch is `nobreakall'
                # find unsatisfied dependencies for the binary package
                if binary_u[ARCHITECTURE] != 'all' or arch in self.options.nobreakall_arches.split():
                    self.excuse_unsat_deps(pkg, src, arch, suite, excuse)

            # if there are out-of-date packages, warn about them in the excuse and set update_candidate
            # to False to block the update; if the architecture where the package is out-of-date is
            # in the `fucked_arches' list, then do not block the update
            if oodbins:
                oodtxt = ""
                for v in oodbins.keys():
                    if oodtxt: oodtxt = oodtxt + "; "
                    oodtxt = oodtxt + "%s (from <a href=\"http://buildd.debian.org/status/logs.php?" \
                        "arch=%s&pkg=%s&ver=%s\" target=\"_blank\">%s</a>)" % \
                        (", ".join(sorted(oodbins[v])), urllib.quote(arch), urllib.quote(src), urllib.quote(v), v)
                text = "out of date on <a href=\"http://buildd.debian.org/status/logs.php?" \
                    "arch=%s&pkg=%s&ver=%s\" target=\"_blank\">%s</a>: %s" % \
                    (urllib.quote(arch), urllib.quote(src), urllib.quote(source_u[VERSION]), arch, oodtxt)

                if arch in self.options.fucked_arches.split():
                    text = text + " (but %s isn't keeping up, so nevermind)" % (arch)
                else:
                    update_candidate = False

                if self.date_now != self.dates[src][1]:
                    excuse.addhtml(text)

        # if the source package has no binaries, set update_candidate to False to block the update
        if len(self.sources[suite][src][BINARIES]) == 0:
            excuse.addhtml("%s has no binaries on any arch" % src)
            update_candidate = False

        # if the suite is unstable, then we have to check the release-critical bug lists before
        # updating testing; if the unstable package has RC bugs that do not apply to the testing
        # one,  the check fails and we set update_candidate to False to block the update
        if suite == 'unstable':
            for pkg in pkgs.keys():
                bugs_t = []
                bugs_u = []
                if self.bugs['testing'].has_key(pkg):
                    bugs_t.extend(self.bugs['testing'][pkg])
                if self.bugs['unstable'].has_key(pkg):
                    bugs_u.extend(self.bugs['unstable'][pkg])
                if 'source' in pkgs[pkg]:
                    spkg = "src:%s" % (pkg)
                    if self.bugs['testing'].has_key(spkg):
                        bugs_t.extend(self.bugs['testing'][spkg])
                    if self.bugs['unstable'].has_key(spkg):
                        bugs_u.extend(self.bugs['unstable'][spkg])
 
                new_bugs = sorted(set(bugs_u).difference(bugs_t))
                old_bugs = sorted(set(bugs_t).difference(bugs_u))

                if len(new_bugs) > 0:
                    excuse.addhtml("%s (%s) <a href=\"http://bugs.debian.org/cgi-bin/pkgreport.cgi?" \
                        "which=pkg&data=%s&sev-inc=critical&sev-inc=grave&sev-inc=serious\" " \
                        "target=\"_blank\">has new bugs</a>!" % (pkg, ", ".join(pkgs[pkg]), urllib.quote(pkg)))
                    excuse.addhtml("Updating %s introduces new bugs: %s" % (pkg, ", ".join(
                        ["<a href=\"http://bugs.debian.org/%s\">#%s</a>" % (urllib.quote(a), a) for a in new_bugs])))
                    update_candidate = False

                if len(old_bugs) > 0:
                    excuse.addhtml("Updating %s fixes old bugs: %s" % (pkg, ", ".join(
                        ["<a href=\"http://bugs.debian.org/%s\">#%s</a>" % (urllib.quote(a), a) for a in old_bugs])))
                if len(old_bugs) > len(new_bugs) and len(new_bugs) > 0:
                    excuse.addhtml("%s introduces new bugs, so still ignored (even "
                        "though it fixes more than it introduces, whine at debian-release)" % pkg)

        # check if there is a `force' hint for this package, which allows it to go in even if it is not updateable
        forces = [ x for x in self.hints.search('force', package=src) if self.same_source(source_u[VERSION], x.version) ]
        if forces:
            excuse.dontinvalidate = 1
        if not update_candidate and forces:
            excuse.addhtml("Should ignore, but forced by %s" % (forces[0].user))
            update_candidate = True

        # if the suite is *-proposed-updates, the package needs an explicit approval in order to go in
        if suite in ['tpu', 'pu']:
<<<<<<< HEAD
            approves = [ x for x in self.hints.search('approve', package=src) if self.same_source(source_u[VERSION], x.version) ]
            if approves:
                excuse.addhtml("Approved by %s" % approves[0].user)
=======
            if src in self.hints["approve"] and \
               self.same_source(source_u[VERSION], self.hints["approve"][src][0]):
                excuse.addhtml("Approved by %s" % self.hints["approve"][src][1])
>>>>>>> ced28100
            else:
                excuse.addhtml("NEEDS APPROVAL BY RM")
                update_candidate = False

        # if the package can be updated, it is a valid candidate
        if update_candidate:
            excuse.addhtml("Valid candidate")
        # else it won't be considered
        else:
            excuse.addhtml("Not considered")

        self.excuses.append(excuse)
        return update_candidate

    def reversed_exc_deps(self):
        """Reverse the excuses dependencies

        This method returns a dictionary where the keys are the package names
        and the values are the excuse names which depend on it.
        """
        res = {}
        for exc in self.excuses:
            for d in exc.deps:
                if d not in res: res[d] = []
                res[d].append(exc.name)
        return res

    def invalidate_excuses(self, valid, invalid):
        """Invalidate impossible excuses

        This method invalidates the impossible excuses, which depend
        on invalid excuses. The two parameters contains the list of
        `valid' and `invalid' excuses.
        """
        # build a lookup-by-name map
        exclookup = {}
        for e in self.excuses:
            exclookup[e.name] = e

        # build the reverse dependencies
        revdeps = self.reversed_exc_deps()

        # loop on the invalid excuses
        i = 0
        while i < len(invalid):
            # if there is no reverse dependency, skip the item
            if invalid[i] not in revdeps:
                i += 1
                continue
            # if the dependency can be satisfied by a testing-proposed-updates excuse, skip the item
            if (invalid[i] + "_tpu") in valid:
                i += 1
                continue
            # loop on the reverse dependencies
            for x in revdeps[invalid[i]]:
                # if the item is valid and it is marked as `dontinvalidate', skip the item
                if x in valid and exclookup[x].dontinvalidate:
                    continue

                # otherwise, invalidate the dependency and mark as invalidated and
                # remove the depending excuses
                exclookup[x].invalidate_dep(invalid[i])
                if x in valid:
                    p = valid.index(x)
                    invalid.append(valid.pop(p))
                    exclookup[x].addhtml("Invalidated by dependency")
                    exclookup[x].addhtml("Not considered")
            i = i + 1
 
    def write_excuses(self):
        """Produce and write the update excuses

        This method handles the update excuses generation: the packages are
        looked at to determine whether they are valid candidates. For the details
        of this procedure, please refer to the module docstring.
        """

        self.__log("Update Excuses generation started", type="I")

        # list of local methods and variables (for better performance)
        sources = self.sources
        architectures = self.options.architectures
        should_remove_source = self.should_remove_source
        should_upgrade_srcarch = self.should_upgrade_srcarch
        should_upgrade_src = self.should_upgrade_src

        # this list will contain the packages which are valid candidates;
        # if a package is going to be removed, it will have a "-" prefix
        upgrade_me = []

        # for every source package in testing, check if it should be removed
        for pkg in sources['testing']:
            if should_remove_source(pkg):
                upgrade_me.append("-" + pkg)

        # for every source package in unstable check if it should be upgraded
        for pkg in sources['unstable']:
            if sources['unstable'][pkg][FAKESRC]: continue
            # if the source package is already present in testing,
            # check if it should be upgraded for every binary package
            if pkg in sources['testing'] and not sources['testing'][pkg][FAKESRC]:
                for arch in architectures:
                    if should_upgrade_srcarch(pkg, arch, 'unstable'):
                        upgrade_me.append("%s/%s" % (pkg, arch))

            # check if the source package should be upgraded
            if should_upgrade_src(pkg, 'unstable'):
                upgrade_me.append(pkg)

        # for every source package in *-proposed-updates, check if it should be upgraded
        for suite in ['pu', 'tpu']:
            for pkg in sources[suite]:
                # if the source package is already present in testing,
                # check if it should be upgraded for every binary package
                if pkg in sources['testing']:
                    for arch in architectures:
                        if should_upgrade_srcarch(pkg, arch, suite):
                            upgrade_me.append("%s/%s_%s" % (pkg, arch, suite))

                # check if the source package should be upgraded
                if should_upgrade_src(pkg, suite):
                    upgrade_me.append("%s_%s" % (pkg, suite))

        # process the `remove' hints, if the given package is not yet in upgrade_me
        for item in self.hints['remove']:
            src = item.package
            if src in upgrade_me: continue
            if ("-"+src) in upgrade_me: continue
            if src not in sources['testing']: continue

            # check if the version specified in the hint is the same as the considered package
            tsrcv = sources['testing'][src][VERSION]
            if not self.same_source(tsrcv, item.version): continue

            # add the removal of the package to upgrade_me and build a new excuse
            upgrade_me.append("-%s" % (src))
            excuse = Excuse("-%s" % (src))
            excuse.set_vers(tsrcv, None)
            excuse.addhtml("Removal request by %s" % (item.user))
            excuse.addhtml("Package is broken, will try to remove")
            self.excuses.append(excuse)

        # sort the excuses by daysold and name
        self.excuses.sort(lambda x, y: cmp(x.daysold, y.daysold) or cmp(x.name, y.name))

        # extract the not considered packages, which are in the excuses but not in upgrade_me
        unconsidered = [e.name for e in self.excuses if e.name not in upgrade_me]

        # invalidate impossible excuses
        for e in self.excuses:
            # parts[0] == package name
            # parts[1] == optional architecture
            parts = e.name.split('/')
            for d in e.deps:
                ok = False
                # source -> source dependency; both packages must have
                # valid excuses
                if d in upgrade_me or d in unconsidered:
                    ok = True
                # if the excuse is for a binNMU, also consider d/$arch as a
                # valid excuse
                elif len(parts) == 2:
                    bd = '%s/%s' % (d, parts[1])
                    if bd in upgrade_me or bd in unconsidered:
                        ok = True
                # if the excuse is for a source package, check each of the
                # architectures on which the excuse lists a dependency on d,
                # and consider the excuse valid if it is possible on each
                # architecture
                else:
                    arch_ok = True
                    for arch in e.deps[d]:
                        bd = '%s/%s' % (d, arch)
                        if bd not in upgrade_me and bd not in unconsidered:
                            arch_ok = False
                            break
                    if arch_ok:
                        ok = True
                if not ok:
                    e.addhtml("Impossible dependency: %s -> %s" % (e.name, d))
        self.invalidate_excuses(upgrade_me, unconsidered)

        # sort the list of candidates
        self.upgrade_me = sorted([ MigrationItem(x) for x in upgrade_me ])

        # write excuses to the output file
        if not self.options.dry_run:
            self.__log("> Writing Excuses to %s" % self.options.excuses_output, type="I")
            f = open(self.options.excuses_output, 'w')
            f.write("<!DOCTYPE HTML PUBLIC \"-//W3C//DTD HTML 4.01//EN\" \"http://www.w3.org/TR/REC-html40/strict.dtd\">\n")
            f.write("<html><head><title>excuses...</title>")
            f.write("<meta http-equiv=\"Content-Type\" content=\"text/html;charset=utf-8\"></head><body>\n")
            f.write("<p>Generated: " + time.strftime("%Y.%m.%d %H:%M:%S %z", time.gmtime(time.time())) + "</p>\n")
            f.write("<ul>\n")
            for e in self.excuses:
                f.write("<li>%s" % e.html())
            f.write("</ul></body></html>\n")
            f.close()

        self.__log("Update Excuses generation completed", type="I")

    # Upgrade run
    # -----------

    def newlyuninst(self, nuold, nunew):
        """Return a nuninst statstic with only new uninstallable packages

        This method subtracts the uninstallable packages of the statistic
        `nunew` from the statistic `nuold`.

        It returns a dictionary with the architectures as keys and the list
        of uninstallable packages as values.
        """
        res = {}
        for arch in nuold:
            if arch not in nunew: continue
            res[arch] = [x for x in nunew[arch] if x not in nuold[arch]]
        return res

    def get_nuninst(self, requested_arch=None, build=False):
        """Return the uninstallability statistic for all the architectures

        To calculate the uninstallability counters, the method checks the
        installability of all the packages for all the architectures, and
        tracks dependencies in a recursive way. The architecture
        independent packages are checked only for the `nobreakall`
        architectures.

        It returns a dictionary with the architectures as keys and the list
        of uninstallable packages as values.
        """
        # if we are not asked to build the nuninst, read it from the cache
        if not build:
            return self.read_nuninst()

        nuninst = {}

        # local copies for better performance
        binaries = self.binaries['testing']
        systems = self.systems

        # for all the architectures
        for arch in self.options.architectures:
            if requested_arch and arch != requested_arch: continue
            # if it is in the nobreakall ones, check arch-independent packages too
            if arch not in self.options.nobreakall_arches.split():
                skip_archall = True
            else: skip_archall = False

            # check all the packages for this architecture, calling add_nuninst if a new
            # uninstallable package is found
            nuninst[arch] = set()
            for pkg_name in binaries[arch][0]:
                r = systems[arch].is_installable(pkg_name)
                if not r:
                    nuninst[arch].add(pkg_name)

            # if they are not required, remove architecture-independent packages
            nuninst[arch + "+all"] = nuninst[arch].copy()
            if skip_archall:
                for pkg in nuninst[arch + "+all"]:
                    bpkg = binaries[arch][0][pkg]
                    if bpkg[ARCHITECTURE] == 'all':
                        nuninst[arch].remove(pkg)

        # return the dictionary with the results
        return nuninst

    def eval_nuninst(self, nuninst, original=None):
        """Return a string which represents the uninstallability counters

        This method returns a string which represents the uninstallability
        counters reading the uninstallability statistics `nuninst` and, if
        present, merging the results with the `original` one.

        An example of the output string is:
        1+2: i-0:a-0:a-0:h-0:i-1:m-0:m-0:p-0:a-0:m-0:s-2:s-0

        where the first part is the number of broken packages in non-break
        architectures + the total number of broken packages for all the
        architectures.
        """
        res = []
        total = 0
        totalbreak = 0
        for arch in self.options.architectures:
            if arch in nuninst:
                n = len(nuninst[arch])
            elif original and arch in original:
                n = len(original[arch])
            else: continue
            if arch in self.options.break_arches.split():
                totalbreak = totalbreak + n
            else:
                total = total + n
            res.append("%s-%d" % (arch[0], n))
        return "%d+%d: %s" % (total, totalbreak, ":".join(res))

    def eval_uninst(self, nuninst):
        """Return a string which represents the uninstallable packages

        This method returns a string which represents the uninstallable
        packages reading the uninstallability statistics `nuninst`.

        An example of the output string is:
            * i386: broken-pkg1, broken-pkg2
        """
        parts = []
        for arch in self.options.architectures:
            if arch in nuninst and len(nuninst[arch]) > 0:
                parts.append("    * %s: %s\n" % (arch,", ".join(sorted(nuninst[arch]))))
        return "".join(parts)

    def is_nuninst_asgood_generous(self, old, new):
        diff = 0
        for arch in self.options.architectures:
            if arch in self.options.break_arches.split(): continue
            diff = diff + (len(new[arch]) - len(old[arch]))
        return diff <= 0


<<<<<<< HEAD
    def doop_source(self, item, hint_undo=[]):
=======
    def doop_source(self, pkg, hint_undo=[]):
>>>>>>> ced28100
        """Apply a change to the testing distribution as requested by `pkg`

        An optional list of undo actions related to packages processed earlier
        in a hint may be passed in `hint_undo`.

        This method applies the changes required by the action `item` tracking
        them so it will be possible to revert them.

        The method returns a list of the package name, the suite where the
        package comes from, the list of packages affected by the change and
        the dictionary undo which can be used to rollback the changes.
        """
        undo = {'binaries': {}, 'sources': {}, 'virtual': {}, 'nvirtual': []}

        affected = []

        # local copies for better performances
        sources = self.sources
        binaries = self.binaries['testing']
        # remove all binary packages (if the source already exists)
        if item.architecture == 'source' or not item.is_removal:
            if item.package in sources['testing']:
                source = sources['testing'][item.package]
                # remove all the binaries
                for p in source[BINARIES]:
                    binary, parch = p.split("/")
                    if item.architecture != 'source' and parch != item.architecture: continue
                    # do not remove binaries which have been hijacked by other sources
<<<<<<< HEAD
                    if binaries[parch][0][binary][SOURCE] != item.package: continue
                    # if a smooth update is possible for the package, skip it
                    if not self.options.compatible and item.suite == 'unstable' and \
                       binary not in self.binaries[item.suite][parch][0] and \
=======
                    if binaries[parch][0][binary][SOURCE] != pkg_name: continue
                    rdeps = binaries[parch][0][binary][RDEPENDS]
                    # if a smooth update is possible for the package, skip it
                    if not self.options.compatible and suite == 'unstable' and \
                       binary not in self.binaries[suite][parch][0] and \
>>>>>>> ced28100
                       len([x for x in rdeps if x not in [y.split("/")[0] for y in source[BINARIES]]]) > 0 and \
                       ('ALL' in self.options.smooth_updates or \
                        binaries[parch][0][binary][SECTION] in self.options.smooth_updates):
                        continue
                    # save the old binary for undo
                    undo['binaries'][p] = binaries[parch][0][binary]
                    # all the reverse dependencies are affected by the change
                    affected.extend( [ (x, parch) for x in \
                                       self.get_reverse_tree(binary, parch, 'testing') ] )
                    affected = list(set(affected))
                    # remove the provided virtual packages
                    for j in binaries[parch][0][binary][PROVIDES]:
                        key = j + "/" + parch
                        if key not in undo['virtual']:
                            undo['virtual'][key] = binaries[parch][1][j][:]
                        binaries[parch][1][j].remove(binary)
                        if len(binaries[parch][1][j]) == 0:
                            del binaries[parch][1][j]
                    # finally, remove the binary package
                    del binaries[parch][0][binary]
                    self.systems[parch].remove_binary(binary)
                # remove the source package
                if item.architecture == 'source':
                    undo['sources'][item.package] = source
                    del sources['testing'][item.package]
            else:
                # the package didn't exist, so we mark it as to-be-removed in case of undo
                undo['sources']['-' + item.package] = True

        # single binary removal
        elif item.package in binaries[item.architecture][0]:
            undo['binaries'][item.package + "/" + item.architecture] = binaries[item.architecture][0][item.package]
            affected.extend( [ (x, item.architecture) for x in \
               self.get_reverse_tree(item.package, item.architecture, 'testing') ] )
            affected = list(set(affected))
            del binaries[item.architecture][0][item.package]
            self.systems[item.architecture].remove_binary(item.package)

        # add the new binary packages (if we are not removing)
        if not item.is_removal:
            source = sources[item.suite][item.package]
            for p in source[BINARIES]:
                binary, parch = p.split("/")
                if item.architecture not in ['source', parch]: continue
                key = (binary, parch)
                # obviously, added/modified packages are affected
                if key not in affected: affected.append(key)
                # if the binary already exists (built from another source)
                if binary in binaries[parch][0]:
                    # save the old binary package
                    undo['binaries'][p] = binaries[parch][0][binary]
                    # all the reverse dependencies are affected by the change
                    affected.extend( [ (x, parch) for x in \
                                        self.get_reverse_tree(binary, parch, 'testing') ] )
                    affected = list(set(affected))
                    # all the reverse conflicts and their dependency tree are affected by the change
                    for j in binaries[parch][0][binary][RCONFLICTS]:
                        key = (j, parch)
                        if key not in affected: affected.append(key)
                        for p in self.get_full_tree(j, parch, 'testing'):
                            key = (p, parch)
                            if key not in affected: affected.append(key)
                    self.systems[parch].remove_binary(binary)
                else:
                    # if the binary was previously built by a different
                    # source package in testing, all of the reverse
                    # dependencies of the old binary are affected.
                    # reverse dependencies built from this source can be
                    # ignored as their reverse trees are already handled
                    # by this function
                    # XXX: and the reverse conflict tree?
                    for (tundo, tpkg) in hint_undo:
                        if p in tundo['binaries']:
                            for rdep in tundo['binaries'][p][RDEPENDS]:
                                if rdep in binaries[parch][0] and rdep not in source[BINARIES]:
                                    affected.append( (rdep, parch) )
                                    affected.extend( [ (x, parch) for x in \
                                                        self.get_reverse_tree(rdep, parch, 'testing') ] )
                    affected = list(set(affected))
                # add/update the binary package
                binaries[parch][0][binary] = self.binaries[item.suite][parch][0][binary]
                self.systems[parch].add_binary(binary, binaries[parch][0][binary][:PROVIDES] + \
                    [", ".join(binaries[parch][0][binary][PROVIDES]) or None])
                # register new provided packages
                for j in binaries[parch][0][binary][PROVIDES]:
                    key = j + "/" + parch
                    if j not in binaries[parch][1]:
                        undo['nvirtual'].append(key)
                        binaries[parch][1][j] = []
                    elif key not in undo['virtual']:
                        undo['virtual'][key] = binaries[parch][1][j][:]
                    binaries[parch][1][j].append(binary)
                # all the reverse dependencies are affected by the change
                affected.extend( [ (x, parch) for x in \
                                    self.get_reverse_tree(binary, parch, 'testing') ] )
                affected = list(set(affected))

            # register reverse dependencies and conflicts for the new binary packages
            for p in source[BINARIES]:
                binary, parch = p.split("/")
                if item.architecture not in ['source', parch]: continue
                self.register_reverses(binary, binaries[parch][0] , binaries[parch][1])

            # add/update the source package
            if item.architecture == 'source':
                sources['testing'][item.package] = sources[item.suite][item.package]

        # return the package name, the suite, the list of affected packages and the undo dictionary
        return (item, affected, undo)

    def get_reverse_tree(self, pkg, arch, suite):
        packages = []
        binaries = self.binaries[suite][arch][0]

        rev_deps = set(binaries[pkg][RDEPENDS])
        seen = set()
        while len(rev_deps) > 0:
            # mark all of the current iteration of packages as affected
            packages.extend( [ x for x in rev_deps ] )
            # and as processed
            seen |= rev_deps
            # generate the next iteration, which is the reverse-dependencies of
            # the current iteration
            new_rev_deps = [ binaries[x][RDEPENDS] for x in rev_deps \
                             if x in binaries ]
            # flatten the list-of-lists, filtering out already handled packages
            # in the process
            rev_deps = set([ package for sublist in new_rev_deps \
                             for package in sublist if package not in seen ])
        # remove duplicates from the list of affected packages
        packages = list(set(packages))
        return packages

    def get_full_tree(self, pkg, arch, suite):
        """Calculate the full dependency tree for the given package

        This method returns the full dependency tree for the package `pkg`,
        inside the `arch` architecture for the suite `suite`.
        """
        packages = [pkg]
        binaries = self.binaries[suite][arch][0]
        if pkg in binaries:
            l = n = 0
            while len(packages) > l:
                l = len(packages)
                for p in packages[n:]:
                    packages.extend([x for x in binaries[p][RDEPENDS] if x not in packages and x in binaries])
                n = l
            return packages
        else:
            return []

    def iter_packages(self, packages, selected, hint=False, nuninst=None):
        """Iter on the list of actions and apply them one-by-one

        This method applies the changes from `packages` to testing, checking the uninstallability
        counters for every action performed. If the action does not improve them, it is reverted.
        The method returns the new uninstallability counters and the remaining actions if the
        final result is successful, otherwise (None, None).
        """
        extra = []
        deferred = []
        skipped = []
        mark_passed = False
        position = len(packages)

        if nuninst:
            nuninst_comp = nuninst.copy()
        else:
            nuninst_comp = self.nuninst_orig.copy()

        # local copies for better performance
        binaries = self.binaries['testing']
        sources = self.sources
        systems = self.systems
        architectures = self.options.architectures
        nobreakall_arches = self.options.nobreakall_arches.split()
        new_arches = self.options.new_arches.split()
        break_arches = self.options.break_arches.split()
        dependencies = self.dependencies
        compatible = self.options.compatible

        # pre-process a hint batch
        pre_process = {}
        if selected and hint:
            for package in selected:
                pkg, affected, undo = self.doop_source(package)
                pre_process[package] = (pkg, affected, undo)

        lundo = []
        if not hint:
            self.output_write("recur: [%s] %s %d/%d\n" % ("", ",".join(selected), len(packages), len(extra)))

        # loop on the packages (or better, actions)
        while packages:
            pkg = packages.pop(0)

            # this is the marker for the first loop
            if not compatible and not mark_passed and position < 0:
                mark_passed = True
                packages.extend(deferred)
                del deferred
            else: position -= 1

            # defer packages if their dependency has been already skipped
            if not compatible and not mark_passed:
                defer = False
                for p in dependencies.get(pkg, []):
                    if p in skipped:
                        deferred.append(pkg)
                        skipped.append(pkg)
                        defer = True
                        break
                if defer: continue

            if not hint:
                self.output_write("trying: %s\n" % (pkg))

            better = True
            nuninst = {}

            # apply the changes
            if pkg in pre_process:
                item, affected, undo = pre_process[pkg]
            else:
                item, affected, undo = self.doop_source(pkg, lundo)
            if hint:
                lundo.append((undo, item))

            # check the affected packages on all the architectures
            for arch in (item.architecture == 'source' and architectures or (item.architecture,)):
                if arch not in nobreakall_arches:
                    skip_archall = True
                else: skip_archall = False

                nuninst[arch] = set([x for x in nuninst_comp[arch] if x in binaries[arch][0]])
                nuninst[arch + "+all"] = set([x for x in nuninst_comp[arch + "+all"] if x in binaries[arch][0]])
                broken = nuninst[arch + "+all"]
                to_check = []

                # broken packages (first round)
                for p in [x[0] for x in affected if x[1] == arch]:
                    if p not in binaries[arch][0]: continue
                    r = systems[arch].is_installable(p)
                    if not r:
                        if p not in broken:
                            to_check.append(p)
                            broken.add(p)
                        if not (skip_archall and binaries[arch][0][p][ARCHITECTURE] == 'all'):
                            if p not in nuninst[arch]:
                                nuninst[arch].add(p)
                    else:
                        if p in broken:
                            to_check.append(p)
                            broken.remove(p)
                        if not (skip_archall and binaries[arch][0][p][ARCHITECTURE] == 'all'):
                            # if the package was previously arch:all and uninstallable
                            # and has moved to being architecture-dependent, becoming
                            # installable in the process then it will not be in the
                            # architecture-dependent uninstallability set; therefore,
                            # don't try removing it
                            if p in nuninst[arch]:
                                nuninst[arch].remove(p)
                                 

                # broken packages (second round, reverse dependencies of the first round)
                while to_check:
                    j = to_check.pop(0)
                    if j not in binaries[arch][0]: continue
                    for p in binaries[arch][0][j][RDEPENDS]:
                        if p in broken or p not in binaries[arch][0]: continue
                        r = systems[arch].is_installable(p)
                        if not r:
                            if p not in broken:
                                broken.add(p)
                                to_check.append(p)
                            if not (skip_archall and binaries[arch][0][p][ARCHITECTURE] == 'all'):
                                if p not in nuninst[arch]:
                                    nuninst[arch].add(p)
                        else:
                            if p in broken:
                                broken.remove(p)
                                to_check.append(p)
                            if not (skip_archall and binaries[arch][0][p][ARCHITECTURE] == 'all'):
                                # if the package was previously arch:all and uninstallable
                                # and has moved to being architecture-dependent, becoming
                                # installable in the process then it will not be in the
                                # architecture-dependent uninstallability set; therefore,
                                # don't try removing it
                                if p in nuninst[arch]:
                                    nuninst[arch].remove(p)

                # if we are processing hints, go ahead
                if hint:
                    nuninst_comp[arch] = nuninst[arch]
                    nuninst_comp[arch + "+all"] = nuninst[arch + "+all"]
                    continue

                # if the uninstallability counter is worse than before, break the loop
                if ((item.architecture != 'source' and arch not in new_arches) or \
                    (arch not in break_arches)) and len(nuninst[arch]) > len(nuninst_comp[arch]):
                    better = False
                    break

            # if we are processing hints or the package is already accepted, go ahead
            if hint or item in selected: continue

            # check if the action improved the uninstallability counters
            if better:
                lundo.append((undo, item))
                selected.append(pkg)
                packages.extend(extra)
                extra = []
                self.output_write("accepted: %s\n" % (pkg))
                self.output_write("   ori: %s\n" % (self.eval_nuninst(self.nuninst_orig)))
                self.output_write("   pre: %s\n" % (self.eval_nuninst(nuninst_comp)))
                self.output_write("   now: %s\n" % (self.eval_nuninst(nuninst, nuninst_comp)))
                if len(selected) <= 20:
                    self.output_write("   all: %s\n" % (" ".join([ str(x) for x in selected ])))
                else:
                    self.output_write("  most: (%d) .. %s\n" % (len(selected), " ".join([str(x) for x in selected][-20:])))
                for k in nuninst:
                    nuninst_comp[k] = nuninst[k]
            else:
                self.output_write("skipped: %s (%d <- %d)\n" % (pkg, len(extra), len(packages)))
                self.output_write("    got: %s\n" % (self.eval_nuninst(nuninst, pkg.architecture != 'source' and nuninst_comp or None)))
                self.output_write("    * %s: %s\n" % (arch, ", ".join(sorted([b for b in nuninst[arch] if b not in nuninst_comp[arch]]))))

                extra.append(pkg)
                if not mark_passed:
                    skipped.append(pkg)

                # undo the changes (source)
                for k in undo['sources'].keys():
                    if k[0] == '-':
                        del sources['testing'][k[1:]]
                    else: sources['testing'][k] = undo['sources'][k]

                # undo the changes (new binaries)
                if not item.is_removal and item.package in sources[item.suite]:
                    for p in sources[item.suite][item.package][BINARIES]:
                        binary, arch = p.split("/")
                        if item.architecture in ['source', arch]:
                            del binaries[arch][0][binary]
                            self.systems[arch].remove_binary(binary)

                # undo the changes (binaries)
                for p in undo['binaries'].keys():
                    binary, arch = p.split("/")
                    if binary[0] == "-":
                        del binaries[arch][0][binary[1:]]
                        self.systems[arch].remove_binary(binary[1:])
                    else:
                        binaries[arch][0][binary] = undo['binaries'][p]
                        self.systems[arch].remove_binary(binary)
                        self.systems[arch].add_binary(binary, binaries[arch][0][binary][:PROVIDES] + \
                            [", ".join(binaries[arch][0][binary][PROVIDES]) or None])

                # undo the changes (virtual packages)
                for p in undo['nvirtual']:
                    j, arch = p.split("/")
                    del binaries[arch][1][j]
                for p in undo['virtual']:
                    j, arch = p.split("/")
                    if j[0] == '-':
                        del binaries[arch][1][j[1:]]
                    else: binaries[arch][1][j] = undo['virtual'][p]

        # if we are processing hints, return now
        if hint:
            return (nuninst_comp, [], lundo)

        self.output_write(" finish: [%s]\n" % ",".join([ str(x) for x in selected ]))
        self.output_write("endloop: %s\n" % (self.eval_nuninst(self.nuninst_orig)))
        self.output_write("    now: %s\n" % (self.eval_nuninst(nuninst_comp)))
        self.output_write(self.eval_uninst(self.newlyuninst(self.nuninst_orig, nuninst_comp)))
        self.output_write("\n")

        return (nuninst_comp, extra, lundo)

    def do_all(self, maxdepth=0, init=None, actions=None):
        """Testing update runner

        This method tries to update testing checking the uninstallability
        counters before and after the actions to decide if the update was
        successful or not.
        """
        selected = []
        if actions:
            upgrade_me = actions[:]
        else:
            upgrade_me = self.upgrade_me[:]
        nuninst_start = self.nuninst_orig

        # these are special parameters for hints processing
        undo = False
        force = False
        earlyabort = False
        if maxdepth == "easy" or maxdepth < 0:
            force = maxdepth < 0
            earlyabort = True
            maxdepth = 0

        # if we have a list of initial packages, check them
        if init:
            self.output_write("leading: %s\n" % (",".join([ str(x) for x in init ])))
            for x in init:
                if x not in upgrade_me:
                    self.output_write("failed: %s\n" % (x.uvname))
                    return None
                selected.append(x)
                upgrade_me.remove(x)
        
        self.output_write("start: %s\n" % self.eval_nuninst(nuninst_start))
        if not force:
            self.output_write("orig: %s\n" % self.eval_nuninst(nuninst_start))

        if earlyabort:
            extra = upgrade_me[:]
            (nuninst_end, extra, lundo) = self.iter_packages(init, selected, hint=True)
            undo = True
            if force:
                self.output_write("orig: %s\n" % self.eval_nuninst(nuninst_end))
            self.output_write("easy: %s\n" % (self.eval_nuninst(nuninst_end)))
            if not force:
                self.output_write(self.eval_uninst(self.newlyuninst(nuninst_start, nuninst_end)) + "\n")
            if not force and not self.is_nuninst_asgood_generous(self.nuninst_orig, nuninst_end):
                nuninst_end, extra = None, None
        else:
            lundo = []
            if init:
                (nuninst_end, extra, tundo) = self.iter_packages(init, selected, hint=True)
                lundo.extend(tundo)
                undo = True
            else: nuninst_end = None
            (nuninst_end, extra, tundo) = self.iter_packages(upgrade_me, selected, nuninst=nuninst_end)
            lundo.extend(tundo)
            if not self.is_nuninst_asgood_generous(self.nuninst_orig, nuninst_end):
                nuninst_end, extra = None, None

        if nuninst_end:
            if not force and not earlyabort:
                self.output_write("Apparently successful\n")
            self.output_write("final: %s\n" % ",".join(sorted([ str(x) for x in selected ])))
            self.output_write("start: %s\n" % self.eval_nuninst(nuninst_start))
            if not force:
                self.output_write(" orig: %s\n" % self.eval_nuninst(self.nuninst_orig))
            else:
                self.output_write(" orig: %s\n" % self.eval_nuninst(nuninst_end))
            self.output_write("  end: %s\n" % self.eval_nuninst(nuninst_end))
            if force:
                self.output_write("force breaks:\n")
                self.output_write(self.eval_uninst(self.newlyuninst(nuninst_start, nuninst_end)) + "\n")
            self.output_write("SUCCESS (%d/%d)\n" % (len(actions or self.upgrade_me), len(extra)))
            self.nuninst_orig = nuninst_end
            if not actions:
                if not earlyabort:
                    self.upgrade_me = sorted(extra)
                else:
                    self.upgrade_me = [x for x in self.upgrade_me if x not in selected]
                if not self.options.compatible:
                    self.sort_actions()
        else:
            self.output_write("FAILED\n")
            if not undo: return

            # undo all the changes
            for (undo, item) in lundo:
                # undo the changes (source)
                for k in undo['sources'].keys():
                    if k[0] == '-':
                        del self.sources['testing'][k[1:]]
                    else: self.sources['testing'][k] = undo['sources'][k]

            for (undo, item) in lundo:
                # undo the changes (new binaries)
                if not item.is_removal and item.package in self.sources[item.suite]:
                    for p in self.sources[item.suite][item.package][BINARIES]:
                        binary, arch = p.split("/")
                        if item.architecture in ['source', arch]:
                            del self.binaries['testing'][arch][0][binary]
                            self.systems[arch].remove_binary(binary)

            for (undo, item) in lundo:
                # undo the changes (binaries)
                for p in undo['binaries'].keys():
                    binary, arch = p.split("/")
                    if binary[0] == "-":
                        del self.binaries['testing'][arch][0][binary[1:]]
                        self.systems[arch].remove_binary(binary[1:])
                    else:
                        binaries = self.binaries['testing'][arch][0]
                        binaries[binary] = undo['binaries'][p]
                        self.systems[arch].remove_binary(binary)
                        self.systems[arch].add_binary(binary, binaries[binary][:PROVIDES] + \
                            [", ".join(binaries[binary][PROVIDES]) or None])

            for (undo, item) in lundo:
                # undo the changes (virtual packages)
                for p in undo['nvirtual']:
                    j, arch = p.split("/")
                    del self.binaries['testing'][arch][1][j]
                for p in undo['virtual']:
                    j, arch = p.split("/")
                    if j[0] == '-':
                        del self.binaries['testing'][arch][1][j[1:]]
                    else: self.binaries['testing'][arch][1][j] = undo['virtual'][p]

    def upgrade_testing(self):
        """Upgrade testing using the unstable packages

        This method tries to upgrade testing using the packages from unstable.
        Before running the do_all method, it tries the easy and force-hint
        commands.
        """

        self.__log("Starting the upgrade test", type="I")
        self.output_write("Generated on: %s\n" % (time.strftime("%Y.%m.%d %H:%M:%S %z", time.gmtime(time.time()))))
        self.output_write("Arch order is: %s\n" % ", ".join(self.options.architectures))

        self.__log("> Calculating current uninstallability counters", type="I")
        self.nuninst_orig = self.get_nuninst()
        # nuninst_orig may get updated during the upgrade process
        self.nuninst_orig_save = self.get_nuninst()

        if not self.options.actions:
            # process `easy' hints
            for x in self.hints['easy']:
                self.do_hint("easy", x.user, x.packages)

            # process `force-hint' hints
            for x in self.hints["force-hint"]:
                self.do_hint("force-hint", x.user, x.packages)

        # run the first round of the upgrade
        self.__log("> First loop on the packages with depth = 0", type="I")

        # separate runs for break arches
        allpackages = []
        normpackages = self.upgrade_me[:]
        archpackages = {}
        for a in self.options.break_arches.split():
            archpackages[a] = [p for p in normpackages if p.endswith("/" + a) or p.endswith("/" + a + "_tpu") or p.endswith("/" + a + "_pu")]
            normpackages = [p for p in normpackages if p not in archpackages[a]]
        self.upgrade_me = normpackages
        self.output_write("info: main run\n")
        self.do_all()
        allpackages += self.upgrade_me
        for a in self.options.break_arches.split():
            backup = self.options.break_arches
            self.options.break_arches = " ".join([x for x in self.options.break_arches.split() if x != a])
            self.upgrade_me = archpackages[a]
            self.output_write("info: broken arch run for %s\n" % (a))
            self.do_all()
            allpackages += self.upgrade_me
            self.options.break_arches = backup
        self.upgrade_me = allpackages

        if self.options.actions:
            self.printuninstchange()
            return

        # process `hint' hints
        hintcnt = 0
        for x in self.hints["hint"][:50]:
            if hintcnt > 50:
                self.output_write("Skipping remaining hints...")
                break
            if self.do_hint("hint", x.user, x.packages):
                hintcnt += 1

        # run the auto hinter
        if not self.options.compatible or self.options.autohinter:
            self.auto_hinter()

        # smooth updates
        if not self.options.compatible and len(self.options.smooth_updates) > 0:
            self.__log("> Removing old packages left in testing from smooth updates", type="I")
            removals = self.old_libraries()
            if len(removals) > 0:
                self.output_write("Removing packages left in testing for smooth updates (%d):\n%s" % \
                    (len(removals), self.old_libraries_format(removals)))
                self.do_all(actions=[ MigrationItem(x) for x in removals ])
                removals = self.old_libraries()
        else:
            removals = ()

        if not self.options.compatible:
            self.output_write("List of old libraries in testing (%d):\n%s" % \
                (len(removals), self.old_libraries_format(removals)))

        # output files
        if not self.options.dry_run:
            # re-write control files
            if self.options.control_files:
                self.write_controlfiles(self.options.testing, 'testing')

            # write dates
            self.write_dates(self.options.testing, self.dates)

            # write HeidiResult
            self.write_heidi(self.options.heidi_output)

        self.printuninstchange()
        self.__log("Test completed!", type="I")

    def printuninstchange(self):
        self.__log("Checking for newly uninstallable packages", type="I")
        text = self.eval_uninst(self.newlyuninst(
            self.nuninst_orig_save, self.nuninst_orig))
        if text != '':
            self.output_write("\nNewly uninstallable packages in testing:\n%s" % \
                (text))

    def generate_package_list(self):
        # list of local methods and variables (for better performance)
        sources = self.sources
        architectures = self.options.architectures
        should_remove_source = self.should_remove_source
        should_upgrade_srcarch = self.should_upgrade_srcarch
        should_upgrade_src = self.should_upgrade_src

        # this list will contain the packages which are valid candidates;
        # if a package is going to be removed, it will have a "-" prefix
        upgrade_me = []

        # for every source package in testing, check if it should be removed
        for pkg in sources['testing']:
            if should_remove_source(pkg):
                upgrade_me.append("-" + pkg)

        # for every source package in unstable check if it should be upgraded
        for pkg in sources['unstable']:
            if sources['unstable'][pkg][FAKESRC]: continue
            # if the source package is already present in testing,
            # check if it should be upgraded for every binary package
            if pkg in sources['testing'] and not sources['testing'][pkg][FAKESRC]:
                for arch in architectures:
                    if should_upgrade_srcarch(pkg, arch, 'unstable'):
                        upgrade_me.append("%s/%s/%s" % (pkg, arch, sources['unstable'][pkg][VERSION]))

            # check if the source package should be upgraded
            if should_upgrade_src(pkg, 'unstable'):
                upgrade_me.append("%s/%s" % (pkg, sources['unstable'][pkg][VERSION]))

        # for every source package in *-proposed-updates, check if it should be upgraded
        for suite in ['pu', 'tpu']:
            for pkg in sources[suite]:
                # if the source package is already present in testing,
                # check if it should be upgraded for every binary package
                if pkg in sources['testing']:
                    for arch in architectures:
                        if should_upgrade_srcarch(pkg, arch, suite):
                            upgrade_me.append("%s/%s_%s" % (pkg, arch, suite))

                # check if the source package should be upgraded
                if should_upgrade_src(pkg, suite):
                    upgrade_me.append("%s_%s" % (pkg, suite))

        return upgrade_me

    def hint_tester(self):
        """Run a command line interface to test hints

        This method provides a command line interface for the release team to
        try hints and evaluate the results.
        """
        self.__log("> Calculating current uninstallability counters", type="I")
        self.nuninst_orig = self.get_nuninst()
        self.nuninst_orig_save = self.get_nuninst()

        import readline
        from completer import Completer

        histfile = os.path.expanduser('~/.britney2_history')
        if os.path.exists(histfile):
            readline.read_history_file(histfile)

        readline.parse_and_bind('tab: complete')
        readline.set_completer(Completer(self).completer)
        # Package names can contain "-" and we use "/" in our presentation of them as well,
        # so ensure readline does not split on these characters.
        readline.set_completer_delims(readline.get_completer_delims().replace('-', '').replace('/', ''))

        while True:
            # read the command from the command line
            try:
                input = raw_input('britney> ').lower().split()
            except EOFError:
                print ""
                break
            except KeyboardInterrupt:
                print ""
                continue
            # quit the hint tester
            if input and input[0] in ('quit', 'exit'):
                break
            # run a hint
            elif input and input[0] in ('easy', 'hint', 'force-hint'):
                try:
                    self.do_hint(input[0], 'hint-tester',
                        [k.rsplit("/", 1) for k in input[1:] if "/" in k])
                    self.printuninstchange()
                except KeyboardInterrupt:
                    continue
        try:
            readline.write_history_file(histfile)
        except IOError, e:
            self.__log("Could not write %s: %s" % (histfile, e), type="W")

    def do_hint(self, type, who, pkgvers):
        """Process hints

        This method process `easy`, `hint` and `force-hint` hints. If the
        requested version is not in unstable, then the hint is skipped.
        """
        hintinfo = {"easy": "easy",
                    "hint": 0,
                    "force-hint": -1,}

        if isinstance(pkgvers[0], tuple) or isinstance(pkgvers[0], list):
            _pkgvers = [ HintItem('%s/%s' % (p, v)) for (p,v) in pkgvers ]
        else:
            _pkgvers = pkgvers

        self.__log("> Processing '%s' hint from %s" % (type, who), type="I")
        self.output_write("Trying %s from %s: %s\n" % (type, who, " ".join( ["%s/%s" % (x.uvname, x.version) for x in _pkgvers])))

        ok = True
        # loop on the requested packages and versions
        for pkg in _pkgvers:
            # skip removal requests
            if pkg.is_removal:
                continue
            # handle *-proposed-updates
            elif pkg.suite in ['pu', 'tpu']:
                if pkg.package not in self.sources[pkg.suite]: continue
                if apt_pkg.VersionCompare(self.sources[pkg.suite][pkg.package][VERSION], pkg.version) != 0:
                    self.output_write(" Version mismatch, %s %s != %s\n" % (pkg.package, pkg.version, self.sources[suite][pkg.package][VERSION]))
                    ok = False
            # does the package exist in unstable?
            elif pkg.package not in self.sources['unstable']:
                self.output_write(" Source %s has no version in unstable\n" % pkg.package)
                ok = False
            elif apt_pkg.VersionCompare(self.sources['unstable'][pkg.package][VERSION], pkg.version) != 0:
                self.output_write(" Version mismatch, %s %s != %s\n" % (pkg.package, pkg.version, self.sources['unstable'][pkg.package][VERSION]))
                ok = False
        if not ok:
            self.output_write("Not using hint\n")
            return False

        self.do_all(hintinfo[type], _pkgvers)
        return True

    def sort_actions(self):
        """Sort actions in a smart way

        This method sorts the list of actions in a smart way. In detail, it uses
        as the base sort the number of days the excuse is old, then reorders packages
        so the ones with most reverse dependencies are at the end of the loop.
        If an action depends on another one, it is put after it.
        """
        upgrade_me = [x.name for x in self.excuses if x.name in [y.uvname for y in self.upgrade_me]]
        for e in self.excuses:
            if e.name not in upgrade_me: continue
            # try removes at the end of the loop
            elif e.name[0] == '-':
                upgrade_me.remove(e.name)
                upgrade_me.append(e.name)
            # otherwise, put it in a good position checking its dependencies
            else:
                pos = []
                udeps = [upgrade_me.index(x) for x in e.deps if x in upgrade_me and x != e.name]
                if len(udeps) > 0:
                    pos.append(max(udeps))
                sdeps = [upgrade_me.index(x) for x in e.sane_deps if x in upgrade_me and x != e.name]
                if len(sdeps) > 0:
                    pos.append(min(sdeps))
                if len(pos) == 0: continue
                upgrade_me.remove(e.name)
                upgrade_me.insert(max(pos)+1, e.name)
                self.dependencies[e.name] = e.deps

        # replace the list of actions with the new one
        self.upgrade_me = [ MigrationItem(x) for x in upgrade_me ]

    def auto_hinter(self):
        """Auto-generate "easy" hints.

        This method attempts to generate "easy" hints for sets of packages which    
        must migrate together. Beginning with a package which does not depend on
        any other package (in terms of excuses), a list of dependencies and
        reverse dependencies is recursively created.

        Once all such lists have been generated, any which are subsets of other
        lists are ignored in favour of the larger lists. The remaining lists are
        then attempted in turn as "easy" hints.

        We also try to auto hint circular dependencies analyzing the update
        excuses relationships. If they build a circular dependency, which we already
        know as not-working with the standard do_all algorithm, try to `easy` them.
        """
        self.__log("> Processing hints from the auto hinter", type="I")

        # consider only excuses which are valid candidates
        excuses = dict([(x.name, x) for x in self.excuses if x.name in [y.uvname for y in self.upgrade_me]])

        def find_related(e, hint, circular_first=False):
            if e not in excuses:
                return False
            excuse = excuses[e]
            if e in self.sources['testing'] and self.sources['testing'][e][VERSION] == excuse.ver[1]:
                return True
            if not circular_first:
                hint[e] = excuse.ver[1]
            if len(excuse.deps) == 0:
                return hint
            for p in excuse.deps:
                if p in hint: continue
                if not find_related(p, hint):
                    return False
            return hint

        # loop on them
        candidates = []
        mincands = []
        for e in excuses:
            excuse = excuses[e]
            if e in self.sources['testing'] and self.sources['testing'][e][VERSION] == excuse.ver[1]:
                continue
            if len(excuse.deps) > 0:
                hint = find_related(e, {}, True)
                if isinstance(hint, dict) and e in hint and hint not in candidates:
                    candidates.append(hint.items())
            else:
                items = [ (e, excuse.ver[1]) ]
                looped = False
                for item, ver in items:
                    # excuses which depend on "item" or are depended on by it
                    items.extend( [ (x, excuses[x].ver[1]) for x in excuses if \
                       (item in excuses[x].deps or x in excuses[item].deps) \
                       and (x, excuses[x].ver[1]) not in items ] )
                    if not looped and len(items) > 1:
                        mincands.append(items[:])
                    looped = True
                if len(items) > 1:
                    candidates.append(items)

        for l in [ candidates, mincands ]:
            to_skip = []
            for i in range(len(l)):
                for j in range(i+1, len(l)):
                    if i in to_skip or j in to_skip:
                        # we already know this list isn't interesting
                        continue
                    elif frozenset(l[i]) >= frozenset(l[j]):
                        # j is a subset of i; ignore it
                        to_skip.append(j)
                    elif frozenset(l[i]) <= frozenset(l[j]):
                        # i is a subset of j; ignore it
                        to_skip.append(i)
            for i in range(len(l)):
                if i not in to_skip:
<<<<<<< HEAD
                    self.do_hint("easy", "autohinter", [ HintItem("%s/%s" % (x[0], x[1])) for x in l[i] ])
=======
                    self.do_hint("easy", "autohinter", l[i])
>>>>>>> ced28100

    def old_libraries(self):
        """Detect old libraries left in testing for smooth transitions

        This method detects old libraries which are in testing but no longer
        built from the source package: they are still there because other
        packages still depend on them, but they should be removed as soon
        as possible.
        """
        sources = self.sources['testing']
        testing = self.binaries['testing']
        unstable = self.binaries['unstable']
        removals = []
        for arch in self.options.architectures:
            for pkg_name in testing[arch][0]:
                pkg = testing[arch][0][pkg_name]
                if pkg_name not in unstable[arch][0] and \
                   not self.same_source(sources[pkg[SOURCE]][VERSION], pkg[SOURCEVER]):
                    removals.append("-" + pkg_name + "/" + arch)
        return removals

    def old_libraries_format(self, libs):
        """Format old libraries in a smart table"""
        libraries = {}
        for i in libs:
            pkg, arch = i.split("/")
            pkg = pkg[1:]
            if pkg in libraries:
                libraries[pkg].append(arch)
            else:
                libraries[pkg] = [arch]
        return "\n".join(["  " + k + ": " + " ".join(libraries[k]) for k in libraries]) + "\n"

    def nuninst_arch_report(self, nuninst, arch):
        """Print a report of uninstallable packages for one architecture."""
        all = {}
        for p in nuninst[arch]:
            pkg = self.binaries['testing'][arch][0][p]
            all.setdefault((pkg[SOURCE], pkg[SOURCEVER]), set()).add(p)

        print '* %s' % (arch,)

        for (src, ver), pkgs in sorted(all.items()):
            print '  %s (%s): %s' % (src, ver, ' '.join(sorted(pkgs)))

        print

    def output_write(self, msg):
        """Simple wrapper for output writing"""
        print msg,
        self.__output.write(msg)

    def main(self):
        """Main method
        
        This is the entry point for the class: it includes the list of calls
        for the member methods which will produce the output files.
        """
        # if running in --print-uninst mode, quit
        if self.options.print_uninst:
            return
        # if no actions are provided, build the excuses and sort them
        elif not self.options.actions:
            self.write_excuses()
            if not self.options.compatible:
                self.sort_actions()
        # otherwise, use the actions provided by the command line
        else:
            self.upgrade_me = self.options.actions.split()

        self.__output = open(self.options.upgrade_output, 'w')

        # run the hint tester
        if self.options.hint_tester:
            self.hint_tester()
        # run the upgrade test
        else:
            self.upgrade_testing()

        self.__output.close()

if __name__ == '__main__':
    Britney().main()<|MERGE_RESOLUTION|>--- conflicted
+++ resolved
@@ -1446,15 +1446,9 @@
 
         # if the suite is *-proposed-updates, the package needs an explicit approval in order to go in
         if suite in ['tpu', 'pu']:
-<<<<<<< HEAD
             approves = [ x for x in self.hints.search('approve', package=src) if self.same_source(source_u[VERSION], x.version) ]
             if approves:
                 excuse.addhtml("Approved by %s" % approves[0].user)
-=======
-            if src in self.hints["approve"] and \
-               self.same_source(source_u[VERSION], self.hints["approve"][src][0]):
-                excuse.addhtml("Approved by %s" % self.hints["approve"][src][1])
->>>>>>> ced28100
             else:
                 excuse.addhtml("NEEDS APPROVAL BY RM")
                 update_candidate = False
@@ -1776,11 +1770,7 @@
         return diff <= 0
 
 
-<<<<<<< HEAD
     def doop_source(self, item, hint_undo=[]):
-=======
-    def doop_source(self, pkg, hint_undo=[]):
->>>>>>> ced28100
         """Apply a change to the testing distribution as requested by `pkg`
 
         An optional list of undo actions related to packages processed earlier
@@ -1809,18 +1799,10 @@
                     binary, parch = p.split("/")
                     if item.architecture != 'source' and parch != item.architecture: continue
                     # do not remove binaries which have been hijacked by other sources
-<<<<<<< HEAD
                     if binaries[parch][0][binary][SOURCE] != item.package: continue
                     # if a smooth update is possible for the package, skip it
                     if not self.options.compatible and item.suite == 'unstable' and \
                        binary not in self.binaries[item.suite][parch][0] and \
-=======
-                    if binaries[parch][0][binary][SOURCE] != pkg_name: continue
-                    rdeps = binaries[parch][0][binary][RDEPENDS]
-                    # if a smooth update is possible for the package, skip it
-                    if not self.options.compatible and suite == 'unstable' and \
-                       binary not in self.binaries[suite][parch][0] and \
->>>>>>> ced28100
                        len([x for x in rdeps if x not in [y.split("/")[0] for y in source[BINARIES]]]) > 0 and \
                        ('ALL' in self.options.smooth_updates or \
                         binaries[parch][0][binary][SECTION] in self.options.smooth_updates):
@@ -2684,11 +2666,7 @@
                         to_skip.append(i)
             for i in range(len(l)):
                 if i not in to_skip:
-<<<<<<< HEAD
                     self.do_hint("easy", "autohinter", [ HintItem("%s/%s" % (x[0], x[1])) for x in l[i] ])
-=======
-                    self.do_hint("easy", "autohinter", l[i])
->>>>>>> ced28100
 
     def old_libraries(self):
         """Detect old libraries left in testing for smooth transitions
