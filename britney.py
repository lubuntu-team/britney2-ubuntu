--- conflicted
+++ resolved
@@ -217,14 +217,9 @@
                           read_nuninst, write_nuninst, write_heidi,
                           eval_uninst, newly_uninst, make_migrationitem)
 from consts import (VERSION, SECTION, BINARIES, MAINTAINER, FAKESRC,
-<<<<<<< HEAD
-                   SOURCE, SOURCEVER, ARCHITECTURE, MULTIARCH, DEPENDS, CONFLICTS,
-                   PROVIDES, RDEPENDS, RCONFLICTS)
-from autopkgtest import AutoPackageTest
-=======
                    SOURCE, SOURCEVER, ARCHITECTURE, DEPENDS, CONFLICTS,
                    PROVIDES, RDEPENDS, RCONFLICTS, MULTIARCH)
->>>>>>> 8bbdf65d
+from autopkgtest import AutoPackageTest
 
 __author__ = 'Fabio Tranchitella and the Debian Release Team'
 __version__ = '2.0'
@@ -539,10 +534,6 @@
                     version,
                     get_field('Architecture'),
                     get_field('Multi-Arch'),
-<<<<<<< HEAD
-                    None, # Pre-depends - leave as None for the C-code
-=======
->>>>>>> 8bbdf65d
                     deps,
                     ', '.join(final_conflicts_list) or None,
                     get_field('Provides'),
@@ -1013,11 +1004,7 @@
                 package = binaries[0][name]
                 # check the versioned dependency and architecture qualifier
                 # (if present)
-<<<<<<< HEAD
-                if op == '' and version == '' or apt_pkg.check_dep(package[VERSION], op, version):
-=======
                 if (op == '' and version == '') or apt_pkg.check_dep(package[VERSION], op, version):
->>>>>>> 8bbdf65d
                     if archqual is None or (archqual == 'any' and package[MULTIARCH] == 'allowed'):
                         packages.append(name)
 
@@ -1025,17 +1012,10 @@
             for prov in binaries[1].get(name, []):
                 if prov not in binaries[0]: continue
                 package = binaries[0][prov]
-<<<<<<< HEAD
-                # A provides only satisfies an unversioned dependency
-                # (per Policy Manual §7.5)
-                # A provides only satisfies a dependency without an
-                # architecture qualifier (per analysis of apt code)
-=======
                 # A provides only satisfies:
                 # - an unversioned dependency (per Policy Manual §7.5)
                 # - a dependency without an architecture qualifier
                 #   (per analysis of apt code)
->>>>>>> 8bbdf65d
                 if op == '' and version == '' and archqual is None:
                     packages.append(prov)
 
@@ -2496,7 +2476,6 @@
         # obsolete source packages
         # a package is obsolete if none of the binary packages in testing
         # are built by it
-<<<<<<< HEAD
         if getattr(self.options, "remove_obsolete", "yes") == "yes":
             self.__log("> Removing obsolete source packages from testing", type="I")
             removals = []
@@ -2507,29 +2486,12 @@
                          for arch in binaries
                          for binary in binaries[arch][0]
                       )
-            removals = [ HintItem("-%s/%s" % (source, sources[source][VERSION]))
+            removals = [ MigrationItem("-%s/%s" % (source, sources[source][VERSION]))
                          for source in sources if source not in used
                        ]
             if len(removals) > 0:
                 self.output_write("Removing obsolete source packages from testing (%d):\n" % (len(removals)))
                 self.do_all(actions=removals)
-=======
-        self.__log("> Removing obsolete source packages from testing", type="I")
-        removals = []
-        # local copies for performance
-        sources = self.sources['testing']
-        binaries = self.binaries['testing']
-        used = set(binaries[arch][0][binary][SOURCE]
-                     for arch in binaries
-                     for binary in binaries[arch][0]
-                  )
-        removals = [ MigrationItem("-%s/%s" % (source, sources[source][VERSION]))
-                     for source in sources if source not in used
-                   ]
-        if len(removals) > 0:
-            self.output_write("Removing obsolete source packages from testing (%d):\n" % (len(removals)))
-            self.do_all(actions=removals)
->>>>>>> 8bbdf65d
                                                                                                                                      
         # smooth updates
         if len(self.options.smooth_updates) > 0:
