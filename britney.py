--- conflicted
+++ resolved
@@ -1850,9 +1850,9 @@
                 autopkgtest.submit()
                 autopkgtest.collect(autopkgtest_packages)
             cloud_url = "http://autopkgtest.ubuntu.com/packages/%(h)s/%(s)s/%(r)s/%(a)s"
-            adtpass = True
             for e in autopkgtest_excuses:
-                for adtpass, adtsrc, adtver, arch_status in autopkgtest.results(
+                adtpass = True
+                for passed, adtsrc, adtver, arch_status in autopkgtest.results(
                         e.name, e.ver[1]):
                     archmsg = []
                     for arch in sorted(arch_status):
@@ -1863,7 +1863,7 @@
                     e.addhtml('autopkgtest for %s %s: %s' % (adtsrc, adtver, ', '.join(archmsg)))
 
                     # hints can override failures
-                    if not adtpass:
+                    if not passed:
                         hints = self.hints.search(
                             'force-badtest', package=adtsrc)
                         hints.extend(
@@ -1875,43 +1875,10 @@
                             e.addhtml(
                                 "Should wait for %s %s test, but forced by "
                                 "%s" % (adtsrc, adtver, forces[0].user))
-<<<<<<< HEAD
-                        else:
-                            adtpass = False
-
-                # temporary: also show results from cloud based tests,
-                # until that becomes the primary mechanism
-                for testsrc, testver in autopkgtest.tests_for_source(e.name, e.ver[1]):
-                    msg = '(informational) cloud autopkgtest for %s %s: ' % (testsrc, testver)
-                    archmsg = []
-                    for arch in self.options.adt_arches.split():
-                        url = cloud_url % {'h': srchash(testsrc), 's': testsrc,
-                                           'r': self.options.series, 'a': arch}
-                        try:
-                            if autopkgtest.test_results[testsrc][arch][1][testver][0]:
-                                status = 'PASS'
-                            else:
-                                if autopkgtest.test_results[testsrc][arch][2]:
-                                    status = 'REGRESSION'
-                                else:
-                                    status = 'ALWAYSFAIL'
-                        except KeyError:
-                            try:
-                                autopkgtest.pending_tests[testsrc][testver][arch]
-                                status = 'RUNNING'
-                            except KeyError:
-                                # neither done nor pending -> exclusion, or disabled
-                                continue
-
-                        archmsg.append('<a href="%s">%s: %s</a>' %
-                                       (url, arch, ADT_EXCUSES_LABELS[status]))
-
-                    if archmsg:
-                        e.addhtml(msg + ', '.join(archmsg))
-                # end of temporary code
-=======
-                            adtpass = True
->>>>>>> 2bf6eb56
+                            passed = True
+
+                    if not passed:
+                        adtpass = False
 
                 if not adtpass and e.is_valid:
                     hints = self.hints.search('force-skiptest', package=e.name)
