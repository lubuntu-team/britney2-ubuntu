--- conflicted
+++ resolved
@@ -222,12 +222,8 @@
                           eval_uninst, newly_uninst, make_migrationitem)
 from consts import (VERSION, SECTION, BINARIES, MAINTAINER, FAKESRC,
                    SOURCE, SOURCEVER, ARCHITECTURE, DEPENDS, CONFLICTS,
-<<<<<<< HEAD
-                   PROVIDES, RDEPENDS, RCONFLICTS, MULTIARCH)
+                   PROVIDES, RDEPENDS, RCONFLICTS, MULTIARCH, ESSENTIAL)
 from autopkgtest import AutoPackageTest, ADT_PASS, ADT_EXCUSES_LABELS
-=======
-                   PROVIDES, RDEPENDS, RCONFLICTS, MULTIARCH, ESSENTIAL)
->>>>>>> 4030b5cb
 
 __author__ = 'Fabio Tranchitella and the Debian Release Team'
 __version__ = '2.0'
@@ -2549,12 +2545,8 @@
             if not lundo: return
             lundo.reverse()
 
-<<<<<<< HEAD
-            undo_changes(lundo, self.systems, self.sources, self.binaries)
+            undo_changes(lundo, self._inst_tester, self.sources, self.binaries)
         self.output_write("\n")
-=======
-            undo_changes(lundo, self._inst_tester, self.sources, self.binaries)
->>>>>>> 4030b5cb
 
 
     def upgrade_testing(self):
