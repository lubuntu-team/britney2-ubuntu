--- conflicted
+++ resolved
@@ -405,11 +405,8 @@
 ADT_PRIVATE_RETRY  = 
 ADT_CI_URL        = https://autopkgtest.ubuntu.com/
 ADT_HUGE          = 20
-<<<<<<< HEAD
 ADT_SHOW_IRRELEVANT = no
-=======
 ADT_DB_URL        = 
->>>>>>> f21d94d3
 
 ADT_SUCCESS_BOUNTY     =
 ADT_REGRESSION_PENALTY =
