#!/usr/bin/python
# (C) 2014 Canonical Ltd.
#
# This program is free software; you can redistribute it and/or modify
# it under the terms of the GNU General Public License as published by
# the Free Software Foundation; either version 2 of the License, or
# (at your option) any later version.

import apt_pkg
import os
import sys
import fileinput
import unittest
import json

PROJECT_DIR = os.path.dirname(os.path.dirname(os.path.abspath(__file__)))
sys.path.insert(0, PROJECT_DIR)

from tests import TestBase, mock_swift

NOT_CONSIDERED = False
VALID_CANDIDATE = True


apt_pkg.init()


class TestAutoPkgTest(TestBase):
    '''AMQP/cloud interface'''

    def setUp(self):
        super(TestAutoPkgTest, self).setUp()
        self.fake_amqp = os.path.join(self.data.path, 'amqp')

        # Disable boottests and set fake AMQP and Swift server
        for line in fileinput.input(self.britney_conf, inplace=True):
            if 'BOOTTEST_ENABLE' in line:
                print('BOOTTEST_ENABLE   = no')
            elif 'ADT_AMQP' in line:
                print('ADT_AMQP = file://%s' % self.fake_amqp)
            elif 'ADT_SWIFT_URL' in line:
                print('ADT_SWIFT_URL = http://localhost:18085')
            else:
                sys.stdout.write(line)

        # add a bunch of packages to testing to avoid repetition
        self.data.add('libc6', False)
        self.data.add('libgreen1', False, {'Source': 'green',
                                           'Depends': 'libc6 (>= 0.9)'})
        self.data.add('green', False, {'Depends': 'libc6 (>= 0.9), libgreen1',
                                       'Conflicts': 'blue'},
                      testsuite='autopkgtest')
        self.data.add('lightgreen', False, {'Depends': 'libgreen1'},
                      testsuite='autopkgtest')
        # autodep8 or similar test
        self.data.add('darkgreen', False, {'Depends': 'libgreen1'},
                      testsuite='autopkgtest-pkg-foo')
        self.data.add('blue', False, {'Depends': 'libc6 (>= 0.9)',
                                      'Conflicts': 'green'},
                      testsuite='specialtest')
        self.data.add('justdata', False, {'Architecture': 'all'})

        # create mock Swift server (but don't start it yet, as tests first need
        # to poke in results)
        self.swift = mock_swift.AutoPkgTestSwiftServer(port=18085)
        self.swift.set_results({})

    def tearDown(self):
        del self.swift

    def do_test(self, unstable_add, considered, excuses_expect=None, excuses_no_expect=None):
        for (pkg, fields, testsuite) in unstable_add:
            self.data.add(pkg, True, fields, True, testsuite)

        self.swift.start()
        (excuses, out) = self.run_britney()
        self.swift.stop()

        if 'SHOW_EXCUSES' in os.environ:
            print('-------\nexcuses: %s\n-----' % excuses)
        if 'SHOW_OUTPUT' in os.environ:
            print('-------\nout: %s\n-----' % out)
        if considered:
            self.assertIn('Valid candidate', excuses)
        else:
            self.assertIn('Not considered', excuses)

        if excuses_expect:
            for re in excuses_expect:
                self.assertRegexpMatches(excuses, re, excuses)
        if excuses_no_expect:
            for re in excuses_no_expect:
                self.assertNotRegexpMatches(excuses, re, excuses)

        self.amqp_requests = set()
        try:
            with open(self.fake_amqp) as f:
                for line in f:
                    self.amqp_requests.add(line.strip())
        except IOError:
            pass

        try:
            with open(os.path.join(self.data.path, 'data/series-proposed/autopkgtest/pending.txt')) as f:
                self.pending_requests = f.read()
        except IOError:
                self.pending_requests = None

        return out

    def test_no_request_for_uninstallable(self):
        '''Does not request a test for an uninstallable package'''

        self.do_test(
            # uninstallable unstable version
            [('lightgreen', {'Version': '1.1~beta', 'Depends': 'libc6 (>= 0.9), libgreen1 (>= 2)'}, 'autopkgtest')],
            NOT_CONSIDERED,
            [r'\blightgreen\b.*>1</a> to .*>1.1~beta<',
             'lightgreen/amd64 unsatisfiable Depends: libgreen1 \(>= 2\)'],
            # autopkgtest should not be triggered for uninstallable pkg
            ['autopkgtest'])

        self.assertEqual(self.pending_requests, '')
        self.assertEqual(self.amqp_requests, set())

    def test_multi_rdepends_with_tests_all_running(self):
        '''Multiple reverse dependencies with tests (all running)'''

        self.do_test(
            [('libgreen1', {'Version': '2', 'Source': 'green', 'Depends': 'libc6'}, 'autopkgtest')],
            NOT_CONSIDERED,
            [r'\bgreen\b.*>1</a> to .*>2<',
             r'autopkgtest for green 2: .*amd64.*in progress.*i386.*in progress',
             r'autopkgtest for lightgreen 1: .*amd64.*in progress.*i386.*in progress',
             r'autopkgtest for darkgreen 1: .*amd64.*in progress.*i386.*in progress'])

        # we expect the package's and its reverse dependencies' tests to get
        # triggered
        self.assertEqual(
            self.amqp_requests,
            set(['debci-series-i386:green', 'debci-series-amd64:green',
                 'debci-series-i386:lightgreen', 'debci-series-amd64:lightgreen',
                 'debci-series-i386:darkgreen', 'debci-series-amd64:darkgreen']))
        os.unlink(self.fake_amqp)

        # ... and that they get recorded as pending
        expected_pending = '''darkgreen 1 amd64 green 2
darkgreen 1 i386 green 2
green 2 amd64 green 2
green 2 i386 green 2
lightgreen 1 amd64 green 2
lightgreen 1 i386 green 2
'''
        self.assertEqual(self.pending_requests, expected_pending)

        # if we run britney again this should *not* trigger any new tests
        self.do_test([], NOT_CONSIDERED, [r'\bgreen\b.*>1</a> to .*>2<'])
        self.assertEqual(self.amqp_requests, set())
        # but the set of pending tests doesn't change
        self.assertEqual(self.pending_requests, expected_pending)

    def test_multi_rdepends_with_tests_all_pass(self):
        '''Multiple reverse dependencies with tests (all pass)'''

        # first run requests tests and marks them as pending
        self.do_test(
            [('libgreen1', {'Version': '2', 'Source': 'green', 'Depends': 'libc6'}, 'autopkgtest')],
            NOT_CONSIDERED,
            [r'\bgreen\b.*>1</a> to .*>2<',
             r'autopkgtest for green 2: .*amd64.*in progress.*i386.*in progress',
             r'autopkgtest for lightgreen 1: .*amd64.*in progress.*i386.*in progress',
             r'autopkgtest for darkgreen 1: .*amd64.*in progress.*i386.*in progress'])

        # second run collects the results
        self.swift.set_results({'autopkgtest-series': {
            'series/i386/d/darkgreen/20150101_100000@': (0, 'darkgreen 1'),
            'series/amd64/d/darkgreen/20150101_100001@': (0, 'darkgreen 1'),
            'series/i386/l/lightgreen/20150101_100100@': (0, 'lightgreen 1'),
            'series/amd64/l/lightgreen/20150101_100101@': (0, 'lightgreen 1'),
            # version in testing fails
            'series/i386/g/green/20150101_020000@': (4, 'green 1'),
            'series/amd64/g/green/20150101_020000@': (4, 'green 1'),
            # version in unstable succeeds
            'series/i386/g/green/20150101_100200@': (0, 'green 2'),
            'series/amd64/g/green/20150101_100201@': (0, 'green 2'),
        }})

        out = self.do_test(
            [],
            VALID_CANDIDATE,
            [r'\bgreen\b.*>1</a> to .*>2<',
             r'autopkgtest for green 2: .*amd64.*Pass.*i386.*Pass',
             r'autopkgtest for lightgreen 1: .*amd64.*Pass.*i386.*Pass',
             r'autopkgtest for darkgreen 1: .*amd64.*Pass.*i386.*Pass'])

        # all tests ran, there should be no more pending ones
        self.assertEqual(self.pending_requests, '')

        # not expecting any failures to retrieve from swift
        self.assertNotIn('Failure', out, out)

        # caches the results and triggers
        with open(os.path.join(self.data.path, 'data/series-proposed/autopkgtest/results.cache')) as f:
            res = json.load(f)
        self.assertEqual(res['green']['i386'],
                         ['20150101_100200@',
                          {'1': [False, []], '2': [True, [['green', '2']]]},
                          True])
        self.assertEqual(res['lightgreen']['amd64'],
                         ['20150101_100101@',
                          {'1': [True, [['green', '2']]]},
                          True])

        # third run should not trigger any new tests, should all be in the
        # cache
        os.unlink(self.fake_amqp)
        self.swift.set_results({})
        out = self.do_test(
            [],
            VALID_CANDIDATE,
            [r'\bgreen\b.*>1</a> to .*>2<',
             r'autopkgtest for green 2: .*amd64.*Pass.*i386.*Pass',
             r'autopkgtest for lightgreen 1: .*amd64.*Pass.*i386.*Pass',
             r'autopkgtest for darkgreen 1: .*amd64.*Pass.*i386.*Pass'])
        self.assertEqual(self.amqp_requests, set())
        self.assertEqual(self.pending_requests, '')
        self.assertNotIn('Failure', out, out)

    def test_multi_rdepends_with_tests_mixed(self):
        '''Multiple reverse dependencies with tests (mixed results)'''

        # first run requests tests and marks them as pending
        self.do_test(
            [('libgreen1', {'Version': '2', 'Source': 'green', 'Depends': 'libc6'}, 'autopkgtest')],
            NOT_CONSIDERED,
            [r'\bgreen\b.*>1</a> to .*>2<',
             r'autopkgtest for green 2: .*amd64.*in progress.*i386.*in progress',
             r'autopkgtest for lightgreen 1: .*amd64.*in progress.*i386.*in progress',
             r'autopkgtest for darkgreen 1: .*amd64.*in progress.*i386.*in progress'])

        # second run collects the results
        self.swift.set_results({'autopkgtest-series': {
            'series/i386/d/darkgreen/20150101_100000@': (0, 'darkgreen 1'),
            'series/amd64/l/lightgreen/20150101_100100@': (0, 'lightgreen 1'),
            'series/amd64/l/lightgreen/20150101_100101@': (4, 'lightgreen 1'),
            'series/i386/g/green/20150101_100200@': (0, 'green 2'),
            'series/amd64/g/green/20150101_100201@': (4, 'green 2'),
        }})

        out = self.do_test(
            [],
            NOT_CONSIDERED,
            [r'\bgreen\b.*>1</a> to .*>2<',
             r'autopkgtest for green 2: .*amd64.*Always failed.*i386.*Pass',
             r'autopkgtest for lightgreen 1: .*amd64.*Regression.*i386.*in progress',
             r'autopkgtest for darkgreen 1: .*amd64.*in progress.*i386.*Pass'])

        # not expecting any failures to retrieve from swift
        self.assertNotIn('Failure', out, out)

        # there should be some pending ones
        self.assertIn('darkgreen 1 amd64 green 2', self.pending_requests)
        self.assertIn('lightgreen 1 i386 green 2', self.pending_requests)

    def test_multi_rdepends_with_tests_regression(self):
        '''Multiple reverse dependencies with tests (regression)'''

        self.swift.set_results({'autopkgtest-series': {
            'series/i386/d/darkgreen/20150101_100000@': (0, 'darkgreen 1'),
            'series/amd64/d/darkgreen/20150101_100000@': (0, 'darkgreen 1'),
            'series/i386/l/lightgreen/20150101_100100@': (0, 'lightgreen 1'),
            'series/i386/l/lightgreen/20150101_100101@': (4, 'lightgreen 1'),
            'series/amd64/l/lightgreen/20150101_100100@': (0, 'lightgreen 1'),
            'series/amd64/l/lightgreen/20150101_100101@': (4, 'lightgreen 1'),
            'series/i386/g/green/20150101_100200@': (0, 'green 2'),
            'series/amd64/g/green/20150101_100200@': (0, 'green 2'),
            'series/amd64/g/green/20150101_100201@': (4, 'green 2'),
        }})

        out = self.do_test(
            [('libgreen1', {'Version': '2', 'Source': 'green', 'Depends': 'libc6'}, 'autopkgtest')],
            NOT_CONSIDERED,
            [r'\bgreen\b.*>1</a> to .*>2<',
             r'autopkgtest for green 2: .*amd64.*Regression.*i386.*Pass',
             r'autopkgtest for lightgreen 1: .*amd64.*Regression.*i386.*Regression',
             r'autopkgtest for darkgreen 1: .*amd64.*Pass.*i386.*Pass'])

        self.assertEqual(self.pending_requests, '')
        # not expecting any failures to retrieve from swift
        self.assertNotIn('Failure', out, out)

    def test_multi_rdepends_with_tests_regression_last_pass(self):
        '''Multiple reverse dependencies with tests (regression), last one passes

        This ensures that we don't just evaluate the test result of the last
        test, but all of them.
        '''

        self.swift.set_results({'autopkgtest-series': {
            'series/i386/d/darkgreen/20150101_100000@': (0, 'darkgreen 1'),
            'series/amd64/d/darkgreen/20150101_100000@': (0, 'darkgreen 1'),
            'series/i386/l/lightgreen/20150101_100100@': (0, 'lightgreen 1'),
            'series/amd64/l/lightgreen/20150101_100100@': (0, 'lightgreen 1'),
            'series/i386/g/green/20150101_100200@': (0, 'green 2'),
            'series/amd64/g/green/20150101_100200@': (0, 'green 2'),
            'series/amd64/g/green/20150101_100201@': (4, 'green 2'),
        }})

        out = self.do_test(
            [('libgreen1', {'Version': '2', 'Source': 'green', 'Depends': 'libc6'}, 'autopkgtest')],
            NOT_CONSIDERED,
            [r'\bgreen\b.*>1</a> to .*>2<',
             r'autopkgtest for green 2: .*amd64.*Regression.*i386.*Pass',
             r'autopkgtest for lightgreen 1: .*amd64.*Pass.*i386.*Pass',
             r'autopkgtest for darkgreen 1: .*amd64.*Pass.*i386.*Pass'])

        self.assertEqual(self.pending_requests, '')
        # not expecting any failures to retrieve from swift
        self.assertNotIn('Failure', out, out)

    def test_multi_rdepends_with_tests_always_failed(self):
        '''Multiple reverse dependencies with tests (always failed)'''

        self.swift.set_results({'autopkgtest-series': {
            'series/i386/d/darkgreen/20150101_100000@': (0, 'darkgreen 1'),
            'series/amd64/d/darkgreen/20150101_100000@': (0, 'darkgreen 1'),
            'series/i386/l/lightgreen/20150101_100100@': (4, 'lightgreen 1'),
            'series/i386/l/lightgreen/20150101_100101@': (4, 'lightgreen 1'),
            'series/amd64/l/lightgreen/20150101_100100@': (4, 'lightgreen 1'),
            'series/amd64/l/lightgreen/20150101_100101@': (4, 'lightgreen 1'),
            'series/i386/g/green/20150101_100200@': (0, 'green 2'),
            'series/amd64/g/green/20150101_100200@': (4, 'green 2'),
            'series/amd64/g/green/20150101_100201@': (4, 'green 2'),
        }})

        out = self.do_test(
            [('libgreen1', {'Version': '2', 'Source': 'green', 'Depends': 'libc6'}, 'autopkgtest')],
            VALID_CANDIDATE,
            [r'\bgreen\b.*>1</a> to .*>2<',
             r'autopkgtest for green 2: .*amd64.*Always failed.*i386.*Pass',
             r'autopkgtest for lightgreen 1: .*amd64.*Always failed.*i386.*Always failed',
             r'autopkgtest for darkgreen 1: .*amd64.*Pass.*i386.*Pass'])

        self.assertEqual(self.pending_requests, '')
        # not expecting any failures to retrieve from swift
        self.assertNotIn('Failure', out, out)

    def test_hint_force_badtest(self):
        '''force-badtest hint'''

        self.swift.set_results({'autopkgtest-series': {
            'series/i386/d/darkgreen/20150101_100000@': (0, 'darkgreen 1'),
            'series/amd64/d/darkgreen/20150101_100000@': (0, 'darkgreen 1'),
            'series/i386/l/lightgreen/20150101_100100@': (0, 'lightgreen 1'),
            'series/i386/l/lightgreen/20150101_100101@': (4, 'lightgreen 1'),
            'series/amd64/l/lightgreen/20150101_100100@': (0, 'lightgreen 1'),
            'series/amd64/l/lightgreen/20150101_100101@': (4, 'lightgreen 1'),
            'series/i386/g/green/20150101_100200@': (0, 'green 2'),
            'series/amd64/g/green/20150101_100200@': (0, 'green 2'),
        }})

        self.create_hint('pitti', 'force-badtest lightgreen/1')

        self.do_test(
            [('libgreen1', {'Version': '2', 'Source': 'green', 'Depends': 'libc6'}, 'autopkgtest')],
            VALID_CANDIDATE,
            [r'\bgreen\b.*>1</a> to .*>2<',
             r'autopkgtest for green 2: .*amd64.*Pass.*i386.*Pass',
             r'autopkgtest for lightgreen 1: .*amd64.*Regression.*i386.*Regression',
             r'autopkgtest for darkgreen 1: .*amd64.*Pass.*i386.*Pass',
             r'Should wait for lightgreen 1 test, but forced by pitti'])

    def test_hint_force_badtest_different_version(self):
        '''force-badtest hint with non-matching version'''

        self.swift.set_results({'autopkgtest-series': {
            'series/i386/d/darkgreen/20150101_100000@': (0, 'darkgreen 1'),
            'series/amd64/d/darkgreen/20150101_100000@': (0, 'darkgreen 1'),
            'series/i386/l/lightgreen/20150101_100100@': (0, 'lightgreen 1'),
            'series/i386/l/lightgreen/20150101_100101@': (4, 'lightgreen 1'),
            'series/amd64/l/lightgreen/20150101_100100@': (0, 'lightgreen 1'),
            'series/amd64/l/lightgreen/20150101_100101@': (4, 'lightgreen 1'),
            'series/i386/g/green/20150101_100200@': (0, 'green 2'),
            'series/amd64/g/green/20150101_100200@': (0, 'green 2'),
        }})

        self.create_hint('pitti', 'force-badtest lightgreen/0.1')

        self.do_test(
            [('libgreen1', {'Version': '2', 'Source': 'green', 'Depends': 'libc6'}, 'autopkgtest')],
            NOT_CONSIDERED,
            [r'\bgreen\b.*>1</a> to .*>2<',
             r'autopkgtest for green 2: .*amd64.*Pass.*i386.*Pass',
             r'autopkgtest for lightgreen 1: .*amd64.*Regression.*i386.*Regression',
             r'autopkgtest for darkgreen 1: .*amd64.*Pass.*i386.*Pass'],
            ['Should wait'])

    def test_hint_force_skiptest(self):
        '''force-skiptest hint'''

        self.create_hint('pitti', 'force-skiptest green/2')

        self.do_test(
            [('libgreen1', {'Version': '2', 'Source': 'green', 'Depends': 'libc6'}, 'autopkgtest')],
            VALID_CANDIDATE,
            [r'\bgreen\b.*>1</a> to .*>2<',
             r'autopkgtest for green 2: .*amd64.*in progress.*i386.*in progress',
             r'autopkgtest for lightgreen 1: .*amd64.*in progress.*i386.*in progress',
             r'autopkgtest for darkgreen 1: .*amd64.*in progress.*i386.*in progress',
             r'Should wait for.*tests.*green 2.*forced by pitti'])

    def test_hint_force_skiptest_different_version(self):
        '''force-skiptest hint with non-matching version'''

        self.create_hint('pitti', 'force-skiptest green/1')

        self.do_test(
            [('libgreen1', {'Version': '2', 'Source': 'green', 'Depends': 'libc6'}, 'autopkgtest')],
            NOT_CONSIDERED,
            [r'\bgreen\b.*>1</a> to .*>2<',
             r'autopkgtest for green 2: .*amd64.*in progress.*i386.*in progress',
             r'autopkgtest for lightgreen 1: .*amd64.*in progress.*i386.*in progress',
             r'autopkgtest for darkgreen 1: .*amd64.*in progress.*i386.*in progress'],
            ['Should wait'])

    def test_package_pair_running(self):
        '''Two packages in unstable that need to go in together (running)'''

        self.do_test(
            [('libgreen1', {'Version': '2', 'Source': 'green', 'Depends': 'libc6'}, 'autopkgtest'),
             ('lightgreen', {'Version': '2', 'Depends': 'libgreen1 (>= 2)'}, 'autopkgtest')],
            NOT_CONSIDERED,
            [r'\bgreen\b.*>1</a> to .*>2<',
             r'\blightgreen\b.*>1</a> to .*>2<'])

        # we expect the package's and its reverse dependencies' tests to get
        # triggered; lightgreen should be triggered only once
        self.assertEqual(
            self.amqp_requests,
            set(['debci-series-i386:green', 'debci-series-amd64:green',
                 'debci-series-i386:lightgreen', 'debci-series-amd64:lightgreen',
                 'debci-series-i386:darkgreen', 'debci-series-amd64:darkgreen']))
        os.unlink(self.fake_amqp)

        # ... and that they get recorded as pending
        expected_pending = '''darkgreen 1 amd64 green 2
darkgreen 1 i386 green 2
green 2 amd64 green 2
green 2 i386 green 2
lightgreen 2 amd64 green 2
lightgreen 2 amd64 lightgreen 2
lightgreen 2 i386 green 2
lightgreen 2 i386 lightgreen 2
'''
        self.assertEqual(self.pending_requests, expected_pending)

<<<<<<< HEAD
    def test_binary_from_new_source_package_running(self):
        '''building an existing binary for a new source package (running)'''

        self.do_test(
            [('libgreen1', {'Version': '2', 'Source': 'newgreen', 'Depends': 'libc6'}, 'autopkgtest')],
            NOT_CONSIDERED,
            [r'\bnewgreen\b.*\(- to .*>2<',
             r'autopkgtest for newgreen 2: .*amd64.*in progress.*i386.*in progress',
             r'autopkgtest for lightgreen 1: .*amd64.*in progress.*i386.*in progress',
             r'autopkgtest for darkgreen 1: .*amd64.*in progress.*i386.*in progress'])

        self.assertEqual(
            self.amqp_requests,
            set(['debci-series-i386:newgreen', 'debci-series-amd64:newgreen',
                 'debci-series-i386:lightgreen', 'debci-series-amd64:lightgreen',
                 'debci-series-i386:darkgreen', 'debci-series-amd64:darkgreen']))
        expected_pending = '''darkgreen 1 amd64 newgreen 2
darkgreen 1 i386 newgreen 2
lightgreen 1 amd64 newgreen 2
lightgreen 1 i386 newgreen 2
newgreen 2 amd64 newgreen 2
newgreen 2 i386 newgreen 2
'''
        self.assertEqual(self.pending_requests, expected_pending)

    def test_binary_from_new_source_package_pass(self):
        '''building an existing binary for a new source package (pass)'''

        self.swift.set_results({'autopkgtest-series': {
            'series/i386/d/darkgreen/20150101_100000@': (0, 'darkgreen 1'),
            'series/amd64/d/darkgreen/20150101_100000@': (0, 'darkgreen 1'),
            'series/i386/l/lightgreen/20150101_100100@': (0, 'lightgreen 1'),
            'series/amd64/l/lightgreen/20150101_100100@': (0, 'lightgreen 1'),
            'series/i386/n/newgreen/20150101_100200@': (0, 'newgreen 2'),
            'series/amd64/n/newgreen/20150101_100201@': (0, 'newgreen 2'),
        }})

        self.do_test(
            [('libgreen1', {'Version': '2', 'Source': 'newgreen', 'Depends': 'libc6'}, 'autopkgtest')],
            VALID_CANDIDATE,
            [r'\bnewgreen\b.*\(- to .*>2<',
             r'autopkgtest for newgreen 2: .*amd64.*Pass.*i386.*Pass',
             r'autopkgtest for lightgreen 1: .*amd64.*Pass.*i386.*Pass',
=======
    def test_result_from_older_version(self):
        '''test result from older version than the uploaded one'''

        self.swift.set_results({'autopkgtest-series': {
            'series/i386/d/darkgreen/20150101_100000@': (0, 'darkgreen 1'),
            'series/amd64/d/darkgreen/20150101_100000@': (0, 'darkgreen 1'),
        }})

        self.do_test(
            [('darkgreen', {'Version': '2', 'Depends': 'libc6 (>= 0.9), libgreen1'}, 'autopkgtest')],
            # FIXME: while we only submit requests through AMQP, but don't consider
            # their results, we don't expect this to hold back stuff.
            VALID_CANDIDATE,
            [r'\bdarkgreen\b.*>1</a> to .*>2<',
             r'autopkgtest for darkgreen 2: .*amd64.*in progress.*i386.*in progress'])

        self.assertEqual(
            self.amqp_requests,
            set(['debci-series-i386:darkgreen', 'debci-series-amd64:darkgreen']))
        self.assertEqual(self.pending_requests,
                         'darkgreen 2 amd64 darkgreen 2\ndarkgreen 2 i386 darkgreen 2\n')
        os.unlink(self.fake_amqp)

        # second run gets the results for darkgreen 2
        self.swift.set_results({'autopkgtest-series': {
            'series/i386/d/darkgreen/20150101_100000@': (0, 'darkgreen 1'),
            'series/amd64/d/darkgreen/20150101_100000@': (0, 'darkgreen 1'),
            'series/i386/d/darkgreen/20150101_100010@': (0, 'darkgreen 2'),
            'series/amd64/d/darkgreen/20150101_100010@': (0, 'darkgreen 2'),
        }})
        self.do_test(
            [],
            VALID_CANDIDATE,
            [r'\bdarkgreen\b.*>1</a> to .*>2<',
             r'autopkgtest for darkgreen 2: .*amd64.*Pass.*i386.*Pass'])
        self.assertEqual(self.amqp_requests, set())
        self.assertEqual(self.pending_requests, '')

        # next run sees a newer darkgreen, should re-run tests
        self.data.remove_all(True)
        self.do_test(
            [('darkgreen', {'Version': '3', 'Depends': 'libc6 (>= 0.9), libgreen1'}, 'autopkgtest')],
            # FIXME: while we only submit requests through AMQP, but don't consider
            # their results, we don't expect this to hold back stuff.
            VALID_CANDIDATE,
            [r'\bdarkgreen\b.*>1</a> to .*>3<',
             r'autopkgtest for darkgreen 3: .*amd64.*in progress.*i386.*in progress'])
        self.assertEqual(
            self.amqp_requests,
            set(['debci-series-i386:darkgreen', 'debci-series-amd64:darkgreen']))
        self.assertEqual(self.pending_requests,
                         'darkgreen 3 amd64 darkgreen 3\ndarkgreen 3 i386 darkgreen 3\n')

    def test_old_result_from_rdep_version(self):
        '''re-runs reverse dependency test on new versions'''

        self.swift.set_results({'autopkgtest-series': {
            'series/i386/g/green/20150101_100000@': (0, 'green 1'),
            'series/amd64/g/green/20150101_100000@': (0, 'green 1'),
            'series/i386/g/green/20150101_100010@': (0, 'green 2'),
            'series/amd64/g/green/20150101_100010@': (0, 'green 2'),
            'series/i386/d/darkgreen/20150101_100000@': (0, 'darkgreen 1'),
            'series/amd64/d/darkgreen/20150101_100000@': (0, 'darkgreen 1'),
            'series/i386/l/lightgreen/20150101_100000@': (0, 'lightgreen 1'),
            'series/amd64/l/lightgreen/20150101_100000@': (0, 'lightgreen 1'),
        }})

        self.do_test(
            [('libgreen1', {'Version': '2', 'Source': 'green', 'Depends': 'libc6'}, 'autopkgtest')],
            VALID_CANDIDATE,
            [r'\green\b.*>1</a> to .*>2<',
             r'autopkgtest for green 2: .*amd64.*Pass.*i386.*Pass',
>>>>>>> 027404b6
             r'autopkgtest for darkgreen 1: .*amd64.*Pass.*i386.*Pass'])

        self.assertEqual(
            self.amqp_requests,
<<<<<<< HEAD
            set(['debci-series-i386:newgreen', 'debci-series-amd64:newgreen',
                 'debci-series-i386:lightgreen', 'debci-series-amd64:lightgreen',
                 'debci-series-i386:darkgreen', 'debci-series-amd64:darkgreen']))
        self.assertEqual(self.pending_requests, '')

    def test_result_from_older_version(self):
        '''test result from older version than the uploaded one'''

        self.swift.set_results({'autopkgtest-series': {
            'series/i386/d/darkgreen/20150101_100000@': (0, 'darkgreen 1'),
            'series/amd64/d/darkgreen/20150101_100000@': (0, 'darkgreen 1'),
        }})

        self.do_test(
            [('darkgreen', {'Version': '2', 'Depends': 'libc6 (>= 0.9), libgreen1'}, 'autopkgtest')],
            NOT_CONSIDERED,
            [r'\bdarkgreen\b.*>1</a> to .*>2<',
             r'autopkgtest for darkgreen 2: .*amd64.*in progress.*i386.*in progress'])
=======
            set(['debci-series-i386:green', 'debci-series-amd64:green',
                 'debci-series-i386:lightgreen', 'debci-series-amd64:lightgreen',
                 'debci-series-i386:darkgreen', 'debci-series-amd64:darkgreen']))
        self.assertEqual(self.pending_requests, '')
        os.unlink(self.fake_amqp)
        self.data.remove_all(True)

        # second run: new version re-triggers all tests
        self.do_test(
            [('libgreen1', {'Version': '3', 'Source': 'green', 'Depends': 'libc6'}, 'autopkgtest')],
            # FIXME: while we only submit requests through AMQP, but don't consider
            # their results, we don't expect this to hold back stuff.
            VALID_CANDIDATE,
            [r'\green\b.*>1</a> to .*>3<',
             r'autopkgtest for green 3: .*amd64.*in progress.*i386.*in progress',
             r'autopkgtest for lightgreen 1: .*amd64.*in progress.*i386.*in progress',
             r'autopkgtest for darkgreen 1: .*amd64.*in progress.*i386.*in progress'])

        self.assertEqual(
            self.amqp_requests,
            set(['debci-series-i386:green', 'debci-series-amd64:green',
                 'debci-series-i386:lightgreen', 'debci-series-amd64:lightgreen',
                 'debci-series-i386:darkgreen', 'debci-series-amd64:darkgreen']))

        expected_pending = '''darkgreen 1 amd64 green 3
darkgreen 1 i386 green 3
green 3 amd64 green 3
green 3 i386 green 3
lightgreen 1 amd64 green 3
lightgreen 1 i386 green 3
'''
        self.assertEqual(self.pending_requests, expected_pending)
        os.unlink(self.fake_amqp)

        # third run gets the results for green and lightgreen, darkgreen is
        # still running
        self.swift.set_results({'autopkgtest-series': {
            'series/i386/g/green/20150101_100020@': (0, 'green 3'),
            'series/amd64/g/green/20150101_100020@': (0, 'green 3'),
            'series/i386/d/darkgreen/20150101_100000@': (0, 'darkgreen 1'),
            'series/amd64/d/darkgreen/20150101_100000@': (0, 'darkgreen 1'),
            'series/i386/l/lightgreen/20150101_100010@': (0, 'lightgreen 1'),
            'series/amd64/l/lightgreen/20150101_100010@': (0, 'lightgreen 1'),
        }})
        self.do_test(
            [],
            # FIXME: while we only submit requests through AMQP, but don't consider
            # their results, we don't expect this to hold back stuff.
            VALID_CANDIDATE,
            [r'\green\b.*>1</a> to .*>3<',
             r'autopkgtest for green 3: .*amd64.*Pass.*i386.*Pass',
             r'autopkgtest for lightgreen 1: .*amd64.*Pass.*i386.*Pass',
             r'autopkgtest for darkgreen 1: .*amd64.*in progress.*i386.*in progress'])
        self.assertEqual(self.amqp_requests, set())
        self.assertEqual(self.pending_requests,
                         'darkgreen 1 amd64 green 3\ndarkgreen 1 i386 green 3\n')

        # fourth run finally gets the new darkgreen result
        self.swift.set_results({'autopkgtest-series': {
            'series/i386/d/darkgreen/20150101_100010@': (0, 'darkgreen 1'),
            'series/amd64/d/darkgreen/20150101_100010@': (0, 'darkgreen 1'),
        }})
        self.do_test(
            [], VALID_CANDIDATE,
            [r'\green\b.*>1</a> to .*>3<',
             r'autopkgtest for green 3: .*amd64.*Pass.*i386.*Pass',
             r'autopkgtest for lightgreen 1: .*amd64.*Pass.*i386.*Pass',
             r'autopkgtest for darkgreen 1: .*amd64.*Pass.*i386.*Pass'])
        self.assertEqual(self.amqp_requests, set())
        self.assertEqual(self.pending_requests, '')
>>>>>>> 027404b6

    def test_tmpfail(self):
        '''tmpfail result is considered a failure'''

        # one tmpfail result without testpkg-version
        self.swift.set_results({'autopkgtest-series': {
            'series/i386/l/lightgreen/20150101_100000@': (0, 'lightgreen 1'),
            'series/i386/l/lightgreen/20150101_100101@': (16, None),
            'series/amd64/l/lightgreen/20150101_100000@': (0, 'lightgreen 1'),
            'series/amd64/l/lightgreen/20150101_100101@': (16, 'lightgreen 2'),
        }})

        self.do_test(
            [('lightgreen', {'Version': '2', 'Depends': 'libgreen1 (>= 1)'}, 'autopkgtest')],
            NOT_CONSIDERED,
            [r'\blightgreen\b.*>1</a> to .*>2<',
             r'autopkgtest for lightgreen 2: .*amd64.*Regression.*i386.*Regression'],
            ['in progress'])

        self.assertEqual(self.pending_requests, '')

    def test_rerun_failure(self):
        '''manually re-running failed tests gets picked up'''

        # first run fails
        self.swift.set_results({'autopkgtest-series': {
            'series/i386/g/green/20150101_100000@': (0, 'green 2'),
            'series/i386/g/green/20150101_100101@': (4, 'green 2'),
            'series/amd64/g/green/20150101_100000@': (0, 'green 2'),
            'series/amd64/g/green/20150101_100101@': (4, 'green 2'),
            'series/i386/l/lightgreen/20150101_100000@': (0, 'lightgreen 1'),
            'series/i386/l/lightgreen/20150101_100101@': (4, 'lightgreen 1'),
            'series/amd64/l/lightgreen/20150101_100000@': (0, 'lightgreen 1'),
            'series/amd64/l/lightgreen/20150101_100101@': (4, 'lightgreen 1'),
            'series/i386/d/darkgreen/20150101_100000@': (0, 'darkgreen 1'),
            'series/amd64/d/darkgreen/20150101_100001@': (0, 'darkgreen 1'),
        }})

        self.do_test(
            [('libgreen1', {'Version': '2', 'Source': 'green', 'Depends': 'libc6'}, 'autopkgtest')],
            NOT_CONSIDERED,
            [r'\bgreen\b.*>1</a> to .*>2<',
             r'autopkgtest for green 2: .*amd64.*Regression.*i386.*Regression',
             r'autopkgtest for lightgreen 1: .*amd64.*Regression.*i386.*Regression'])
        self.assertEqual(self.pending_requests, '')

        # re-running test manually succeeded (note: darkgreen result should be
        # cached already)
        self.swift.set_results({'autopkgtest-series': {
            'series/i386/g/green/20150101_100000@': (0, 'green 2'),
            'series/i386/g/green/20150101_100101@': (4, 'green 2'),
            'series/amd64/g/green/20150101_100000@': (0, 'green 2'),
            'series/amd64/g/green/20150101_100101@': (4, 'green 2'),
            'series/i386/l/lightgreen/20150101_100000@': (0, 'lightgreen 1'),
            'series/i386/l/lightgreen/20150101_100101@': (4, 'lightgreen 1'),
            'series/amd64/l/lightgreen/20150101_100000@': (0, 'lightgreen 1'),
            'series/amd64/l/lightgreen/20150101_100101@': (4, 'lightgreen 1'),

            'series/i386/g/green/20150101_100201@': (0, 'green 2'),
            'series/amd64/g/green/20150101_100201@': (0, 'green 2'),
            'series/i386/l/lightgreen/20150101_100201@': (0, 'lightgreen 1'),
            'series/amd64/l/lightgreen/20150101_100201@': (0, 'lightgreen 1'),
        }})
        self.do_test(
            [], VALID_CANDIDATE,
            [r'\bgreen\b.*>1</a> to .*>2<',
             r'autopkgtest for green 2: .*amd64.*Pass.*i386.*Pass',
             r'autopkgtest for lightgreen 1: .*amd64.*Pass.*i386.*Pass'])
        self.assertEqual(self.pending_requests, '')

    def test_remove_from_unstable(self):
        '''broken package gets removed from unstable'''

        self.swift.set_results({'autopkgtest-series': {
            'series/i386/g/green/20150101_100101@': (0, 'green 1'),
            'series/amd64/g/green/20150101_100101@': (0, 'green 1'),
            'series/i386/g/green/20150101_100201@': (0, 'green 2'),
            'series/amd64/g/green/20150101_100201@': (0, 'green 2'),
            'series/i386/l/lightgreen/20150101_100101@': (0, 'lightgreen 1'),
            'series/amd64/l/lightgreen/20150101_100101@': (0, 'lightgreen 1'),
            'series/i386/l/lightgreen/20150101_100201@': (4, 'lightgreen 2'),
            'series/amd64/l/lightgreen/20150101_100201@': (4, 'lightgreen 2'),
            'series/i386/d/darkgreen/20150101_100000@': (0, 'darkgreen 1'),
            'series/amd64/d/darkgreen/20150101_100001@': (0, 'darkgreen 1'),
        }})

        self.do_test(
            [('libgreen1', {'Version': '2', 'Source': 'green', 'Depends': 'libc6'}, 'autopkgtest'),
             ('lightgreen', {'Version': '2', 'Depends': 'libgreen1 (>= 2)'}, 'autopkgtest')],
            NOT_CONSIDERED,
            [r'\bgreen\b.*>1</a> to .*>2<',
             r'\blightgreen\b.*>1</a> to .*>2<',
             r'autopkgtest for green 2: .*amd64.*Pass.*i386.*Pass',
             r'autopkgtest for lightgreen 2: .*amd64.*Regression.*i386.*Regression'])
        self.assertEqual(self.pending_requests, '')
        os.unlink(self.fake_amqp)

        # remove new lightgreen by resetting archive indexes, and re-adding
        # green
        self.data.remove_all(True)

        self.swift.set_results({'autopkgtest-series': {
            'series/i386/g/green/20150101_100101@': (0, 'green 1'),
            'series/amd64/g/green/20150101_100101@': (0, 'green 1'),
            'series/i386/g/green/20150101_100201@': (0, 'green 2'),
            'series/amd64/g/green/20150101_100201@': (0, 'green 2'),
            'series/i386/l/lightgreen/20150101_100101@': (0, 'lightgreen 1'),
            'series/amd64/l/lightgreen/20150101_100101@': (0, 'lightgreen 1'),
            'series/i386/l/lightgreen/20150101_100201@': (4, 'lightgreen 2'),
            'series/amd64/l/lightgreen/20150101_100201@': (4, 'lightgreen 2'),
            # add new result for lightgreen 1
            'series/i386/l/lightgreen/20150101_100301@': (0, 'lightgreen 1'),
            'series/amd64/l/lightgreen/20150101_100301@': (0, 'lightgreen 1'),
            'series/i386/d/darkgreen/20150101_100000@': (0, 'darkgreen 1'),
            'series/amd64/d/darkgreen/20150101_100001@': (0, 'darkgreen 1'),
        }})

        # next run should re-trigger lightgreen 1 to test against green/2
        self.do_test(
            [('libgreen1', {'Version': '2', 'Source': 'green', 'Depends': 'libc6'}, 'autopkgtest')],
            VALID_CANDIDATE,
            [r'\bgreen\b.*>1</a> to .*>2<',
             r'autopkgtest for green 2: .*amd64.*Pass.*i386.*Pass',
             r'autopkgtest for lightgreen 1: .*amd64.*Pass.*i386.*Pass'],
            ['lightgreen 2'])

        # should not trigger new requests
        self.assertEqual(self.pending_requests, '')
        self.assertEqual(self.amqp_requests,
                         set(['debci-series-amd64:lightgreen', 'debci-series-i386:lightgreen']))

        # but the next run should not trigger anything new
        os.unlink(self.fake_amqp)
        self.do_test(
            [],
            VALID_CANDIDATE,
            [r'\bgreen\b.*>1</a> to .*>2<',
             r'autopkgtest for green 2: .*amd64.*Pass.*i386.*Pass',
             r'autopkgtest for lightgreen 1: .*amd64.*Pass.*i386.*Pass'],
            ['lightgreen 2'])
        self.assertEqual(self.pending_requests, '')
        self.assertEqual(self.amqp_requests, set())

    def test_multiarch_dep(self):
        '''multi-arch dependency'''

        self.data.add('rainbow', False, {'Depends': 'lightgreen:any'},
                      testsuite='autopkgtest')

        self.do_test(
            [('lightgreen', {'Version': '2'}, 'autopkgtest')],
            NOT_CONSIDERED,
            [r'\blightgreen\b.*>1</a> to .*>2<',
             r'autopkgtest for lightgreen 2: .*amd64.*in progress.*i386.*in progress',
             r'autopkgtest for rainbow 1: .*amd64.*in progress.*i386.*in progress'])

    def test_dkms(self):
        '''DKMS packages are autopkgtested (via autodep8)'''

        self.data.add('dkms', False, {})
        self.data.add('fancy-dkms', False, {'Source': 'fancy', 'Depends': 'dkms (>= 1)'})

        self.do_test(
            [('dkms', {'Version': '2'}, None)],
            # FIXME: while we only submit requests through AMQP, but don't consider
            # their results, we don't expect this to hold back stuff.
            VALID_CANDIDATE,
            [r'\bdkms\b.*>1</a> to .*>2<',
             r'autopkgtest for fancy 1: .*amd64.*in progress.*i386.*in progress'])

    def test_no_amqp_config(self):
        '''Run without autopkgtest requests'''

        # Disable AMQP server config
        for line in fileinput.input(self.britney_conf, inplace=True):
            if not line.startswith('ADT_AMQP') and not line.startswith('ADT_SWIFT_URL'):
                sys.stdout.write(line)

        self.do_test(
            [('libgreen1', {'Version': '2', 'Source': 'green', 'Depends': 'libc6'}, 'autopkgtest')],
            VALID_CANDIDATE,
            [r'\bgreen\b.*>1</a> to .*>2<'], ['autopkgtest'])

        self.assertEqual(self.amqp_requests, set())
        self.assertEqual(self.pending_requests, None)


if __name__ == '__main__':
    unittest.main()<|MERGE_RESOLUTION|>--- conflicted
+++ resolved
@@ -454,7 +454,6 @@
 '''
         self.assertEqual(self.pending_requests, expected_pending)
 
-<<<<<<< HEAD
     def test_binary_from_new_source_package_running(self):
         '''building an existing binary for a new source package (running)'''
 
@@ -498,7 +497,15 @@
             [r'\bnewgreen\b.*\(- to .*>2<',
              r'autopkgtest for newgreen 2: .*amd64.*Pass.*i386.*Pass',
              r'autopkgtest for lightgreen 1: .*amd64.*Pass.*i386.*Pass',
-=======
+             r'autopkgtest for darkgreen 1: .*amd64.*Pass.*i386.*Pass'])
+
+        self.assertEqual(
+            self.amqp_requests,
+            set(['debci-series-i386:newgreen', 'debci-series-amd64:newgreen',
+                 'debci-series-i386:lightgreen', 'debci-series-amd64:lightgreen',
+                 'debci-series-i386:darkgreen', 'debci-series-amd64:darkgreen']))
+        self.assertEqual(self.pending_requests, '')
+
     def test_result_from_older_version(self):
         '''test result from older version than the uploaded one'''
 
@@ -509,9 +516,7 @@
 
         self.do_test(
             [('darkgreen', {'Version': '2', 'Depends': 'libc6 (>= 0.9), libgreen1'}, 'autopkgtest')],
-            # FIXME: while we only submit requests through AMQP, but don't consider
-            # their results, we don't expect this to hold back stuff.
-            VALID_CANDIDATE,
+            NOT_CONSIDERED,
             [r'\bdarkgreen\b.*>1</a> to .*>2<',
              r'autopkgtest for darkgreen 2: .*amd64.*in progress.*i386.*in progress'])
 
@@ -541,9 +546,7 @@
         self.data.remove_all(True)
         self.do_test(
             [('darkgreen', {'Version': '3', 'Depends': 'libc6 (>= 0.9), libgreen1'}, 'autopkgtest')],
-            # FIXME: while we only submit requests through AMQP, but don't consider
-            # their results, we don't expect this to hold back stuff.
-            VALID_CANDIDATE,
+            NOT_CONSIDERED,
             [r'\bdarkgreen\b.*>1</a> to .*>3<',
              r'autopkgtest for darkgreen 3: .*amd64.*in progress.*i386.*in progress'])
         self.assertEqual(
@@ -571,31 +574,10 @@
             VALID_CANDIDATE,
             [r'\green\b.*>1</a> to .*>2<',
              r'autopkgtest for green 2: .*amd64.*Pass.*i386.*Pass',
->>>>>>> 027404b6
              r'autopkgtest for darkgreen 1: .*amd64.*Pass.*i386.*Pass'])
 
         self.assertEqual(
             self.amqp_requests,
-<<<<<<< HEAD
-            set(['debci-series-i386:newgreen', 'debci-series-amd64:newgreen',
-                 'debci-series-i386:lightgreen', 'debci-series-amd64:lightgreen',
-                 'debci-series-i386:darkgreen', 'debci-series-amd64:darkgreen']))
-        self.assertEqual(self.pending_requests, '')
-
-    def test_result_from_older_version(self):
-        '''test result from older version than the uploaded one'''
-
-        self.swift.set_results({'autopkgtest-series': {
-            'series/i386/d/darkgreen/20150101_100000@': (0, 'darkgreen 1'),
-            'series/amd64/d/darkgreen/20150101_100000@': (0, 'darkgreen 1'),
-        }})
-
-        self.do_test(
-            [('darkgreen', {'Version': '2', 'Depends': 'libc6 (>= 0.9), libgreen1'}, 'autopkgtest')],
-            NOT_CONSIDERED,
-            [r'\bdarkgreen\b.*>1</a> to .*>2<',
-             r'autopkgtest for darkgreen 2: .*amd64.*in progress.*i386.*in progress'])
-=======
             set(['debci-series-i386:green', 'debci-series-amd64:green',
                  'debci-series-i386:lightgreen', 'debci-series-amd64:lightgreen',
                  'debci-series-i386:darkgreen', 'debci-series-amd64:darkgreen']))
@@ -606,9 +588,7 @@
         # second run: new version re-triggers all tests
         self.do_test(
             [('libgreen1', {'Version': '3', 'Source': 'green', 'Depends': 'libc6'}, 'autopkgtest')],
-            # FIXME: while we only submit requests through AMQP, but don't consider
-            # their results, we don't expect this to hold back stuff.
-            VALID_CANDIDATE,
+            NOT_CONSIDERED,
             [r'\green\b.*>1</a> to .*>3<',
              r'autopkgtest for green 3: .*amd64.*in progress.*i386.*in progress',
              r'autopkgtest for lightgreen 1: .*amd64.*in progress.*i386.*in progress',
@@ -641,10 +621,7 @@
             'series/amd64/l/lightgreen/20150101_100010@': (0, 'lightgreen 1'),
         }})
         self.do_test(
-            [],
-            # FIXME: while we only submit requests through AMQP, but don't consider
-            # their results, we don't expect this to hold back stuff.
-            VALID_CANDIDATE,
+            [], NOT_CONSIDERED,
             [r'\green\b.*>1</a> to .*>3<',
              r'autopkgtest for green 3: .*amd64.*Pass.*i386.*Pass',
              r'autopkgtest for lightgreen 1: .*amd64.*Pass.*i386.*Pass',
@@ -666,7 +643,6 @@
              r'autopkgtest for darkgreen 1: .*amd64.*Pass.*i386.*Pass'])
         self.assertEqual(self.amqp_requests, set())
         self.assertEqual(self.pending_requests, '')
->>>>>>> 027404b6
 
     def test_tmpfail(self):
         '''tmpfail result is considered a failure'''
@@ -831,9 +807,7 @@
 
         self.do_test(
             [('dkms', {'Version': '2'}, None)],
-            # FIXME: while we only submit requests through AMQP, but don't consider
-            # their results, we don't expect this to hold back stuff.
-            VALID_CANDIDATE,
+            NOT_CONSIDERED,
             [r'\bdkms\b.*>1</a> to .*>2<',
              r'autopkgtest for fancy 1: .*amd64.*in progress.*i386.*in progress'])
 
