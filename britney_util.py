--- conflicted
+++ resolved
@@ -462,12 +462,8 @@
     or "legacy-html".
     """
     if output_format == "yaml":
-<<<<<<< HEAD
         ensuredir(os.path.dirname(dest_file))
-        with open(dest_file, 'w') as f:
-=======
         with open(dest_file, 'w', encoding='utf-8') as f:
->>>>>>> 85070f38
             excuselist = []
             for e in excuses:
                 excuselist.append(e.excusedata())
@@ -476,12 +472,8 @@
             excusesdata["generated-date"] = datetime.utcnow()
             f.write(yaml.dump(excusesdata, default_flow_style=False, allow_unicode=True))
     elif output_format == "legacy-html":
-<<<<<<< HEAD
         ensuredir(os.path.dirname(dest_file))
-        with open(dest_file, 'w') as f:
-=======
         with open(dest_file, 'w', encoding='utf-8') as f:
->>>>>>> 85070f38
             f.write("<!DOCTYPE HTML PUBLIC \"-//W3C//DTD HTML 4.01//EN\" \"http://www.w3.org/TR/REC-html40/strict.dtd\">\n")
             f.write("<html><head><title>excuses...</title>")
             f.write("<meta http-equiv=\"Content-Type\" content=\"text/html;charset=utf-8\"></head><body>\n")
